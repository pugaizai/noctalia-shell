--- conflicted
+++ resolved
@@ -37,11 +37,7 @@
   Process {
     id: process
     stdinEnabled: true
-<<<<<<< HEAD
-    running: (Settings.data.audio.visualizerType !== "none") && (PanelService.sidePanel.isLoaded || Settings.data.audio.showMiniplayerCava)
-=======
-    running: (Settings.data.audio.visualizerType !== "none") && PanelService.sidePanel.active
->>>>>>> f012840d
+    running: (Settings.data.audio.visualizerType !== "none") && (PanelService.sidePanel.active || Settings.data.audio.showMiniplayerCava)
     command: ["cava", "-p", "/dev/stdin"]
     onExited: {
       stdinEnabled = true
