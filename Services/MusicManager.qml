pragma Singleton
import QtQuick
import Quickshell
import Quickshell.Services.Mpris
import qs.Settings
import qs.Components

Singleton {
    id: manager


    property var currentPlayer: null
    property real currentPosition: 0
    property int selectedPlayerIndex: 0
    property bool isPlaying: currentPlayer ? currentPlayer.isPlaying : false
    property string trackTitle: currentPlayer ? (currentPlayer.trackTitle || "Unknown Track") : ""
    property string trackArtist: currentPlayer ? (currentPlayer.trackArtist || "Unknown Artist") : ""
    property string trackAlbum: currentPlayer ? (currentPlayer.trackAlbum || "Unknown Album") : ""
    property string trackArtUrl: currentPlayer ? (currentPlayer.trackArtUrl || "") : ""
    property real trackLength: currentPlayer ? currentPlayer.length : 0
    property bool canPlay: currentPlayer ? currentPlayer.canPlay : false
    property bool canPause: currentPlayer ? currentPlayer.canPause : false
    property bool canGoNext: currentPlayer ? currentPlayer.canGoNext : false
    property bool canGoPrevious: currentPlayer ? currentPlayer.canGoPrevious : false
    property bool canSeek: currentPlayer ? currentPlayer.canSeek : false
    property bool hasPlayer: getAvailablePlayers().length > 0


    Item {
        Component.onCompleted: {
            updateCurrentPlayer()
        }
    }


    function getAvailablePlayers() {
        if (!Mpris.players || !Mpris.players.values) {
            return []
        }
        
        let allPlayers = Mpris.players.values
        let controllablePlayers = []
        
        for (let i = 0; i < allPlayers.length; i++) {
            let player = allPlayers[i]
            if (player && player.canControl) {
                controllablePlayers.push(player)
            }
        }
        
        return controllablePlayers
    }


    function findActivePlayer() {
        let availablePlayers = getAvailablePlayers()
        if (availablePlayers.length === 0) {
            return null
        }
        

        if (selectedPlayerIndex < availablePlayers.length) {
            return availablePlayers[selectedPlayerIndex]
        } else {
            selectedPlayerIndex = 0
            return availablePlayers[0]
        }
    }


    // Switch to the most recently active player
    function updateCurrentPlayer() {
        let newPlayer = findActivePlayer()
        if (newPlayer !== currentPlayer) {
            currentPlayer = newPlayer
            currentPosition = currentPlayer ? currentPlayer.position : 0
        }
    }


    function playPause() {
        if (currentPlayer) {
            if (currentPlayer.isPlaying) {
                currentPlayer.pause()
            } else {
                currentPlayer.play()
            }
        }
    }

    function play() {
        if (currentPlayer && currentPlayer.canPlay) {
            currentPlayer.play()
        }
    }

    function pause() {
        if (currentPlayer && currentPlayer.canPause) {
            currentPlayer.pause()
        }
    }

    function next() {
        if (currentPlayer && currentPlayer.canGoNext) {
            currentPlayer.next()
        }
    }

    function previous() {
        if (currentPlayer && currentPlayer.canGoPrevious) {
            currentPlayer.previous()
        }
    }

    function seek(position) {
        if (currentPlayer && currentPlayer.canSeek) {
            currentPlayer.position = position
            currentPosition = position
        }
    }

    // Seek to position based on ratio (0.0 to 1.0)
    function seekByRatio(ratio) {
        if (currentPlayer && currentPlayer.canSeek && currentPlayer.length > 0) {
            let seekPosition = ratio * currentPlayer.length
            currentPlayer.position = seekPosition
            currentPosition = seekPosition
        }
    }

    // Update progress bar every second while playing
    Timer {
        id: positionTimer
        interval: 1000
        running: currentPlayer && currentPlayer.isPlaying && currentPlayer.length > 0 && currentPlayer.playbackState === MprisPlaybackState.Playing
        repeat: true
        onTriggered: {
            if (currentPlayer && currentPlayer.isPlaying && currentPlayer.playbackState === MprisPlaybackState.Playing) {
                currentPosition = currentPlayer.position
            } else {
                running = false
            }
        }
    }

<<<<<<< HEAD
    // Reset position when player state changes
=======
    // Reset position when switching to inactive player
>>>>>>> 8a6b842e
    onCurrentPlayerChanged: {
        if (!currentPlayer || !currentPlayer.isPlaying || currentPlayer.playbackState !== MprisPlaybackState.Playing) {
            currentPosition = 0
        }
    }

<<<<<<< HEAD
    // Reacts to player list changes
=======
    // Update current player when available players change
>>>>>>> 8a6b842e
    Connections {
        target: Mpris.players
        function onValuesChanged() {
            updateCurrentPlayer()
        }
    }

    Cava {
        id: cava
        count: 44
    }

    // Expose cava values
    property alias cavaValues: cava.values
}<|MERGE_RESOLUTION|>--- conflicted
+++ resolved
@@ -143,22 +143,14 @@
         }
     }
 
-<<<<<<< HEAD
-    // Reset position when player state changes
-=======
     // Reset position when switching to inactive player
->>>>>>> 8a6b842e
     onCurrentPlayerChanged: {
         if (!currentPlayer || !currentPlayer.isPlaying || currentPlayer.playbackState !== MprisPlaybackState.Playing) {
             currentPosition = 0
         }
     }
 
-<<<<<<< HEAD
-    // Reacts to player list changes
-=======
     // Update current player when available players change
->>>>>>> 8a6b842e
     Connections {
         target: Mpris.players
         function onValuesChanged() {
