pragma Singleton

import QtQuick
import Qt.labs.folderlistmodel
import Quickshell
import Quickshell.Io

Singleton {
  id: manager //TBC

  Item {
    Component.onCompleted: {
      loadWallpapers()
      // Only set initial wallpaper if it's not empty
      if (currentWallpaper !== "") {
        console.log("Wallpapers: Initializing with wallpaper:", currentWallpaper)
        setCurrentWallpaper(currentWallpaper, true)
      }
      // Don't start random wallpaper during initialization
      // toggleRandomWallpaper()
    }
  }

  property var wallpaperList: []
  property string currentWallpaper: Settings.data.wallpaper.current
  property bool scanning: false
  property string transitionType: Settings.data.wallpaper.swww.transitionType
  property var randomChoices: ["simple", "fade", "left", "right", "top", "bottom", "wipe", "wave", "grow", "center", "any", "outer"]

  function loadWallpapers() {
    scanning = true
    wallpaperList = []
    folderModel.folder = "file://" + (Settings.data.wallpaper.directory !== undefined ? Settings.data.wallpaper.directory : "")
  }

  function changeWallpaper(path) {
    console.log("Wallpapers: changeWallpaper called with:", path)
    setCurrentWallpaper(path, false)
  }

  function setCurrentWallpaper(path, isInitial) {

    currentWallpaper = path
    if (!isInitial) {
      Settings.data.wallpaper.current = path
    }
    if (Settings.data.wallpaper.swww.enabled) {
      if (Settings.data.wallpaper.swww.transitionType === "random") {
        transitionType = randomChoices[Math.floor(Math.random() * randomChoices.length)]
      } else {
        transitionType = Settings.data.wallpaper.swww.transitionType
      }
  
      changeWallpaperProcess.running = true
    } else {
      // Fallback: update the settings directly for non-SWWW mode
      console.log("Non-SWWW mode: Setting wallpaper directly")
    }

    if (randomWallpaperTimer.running) {
      randomWallpaperTimer.restart()
    }

    generateTheme()
  }

  function setRandomWallpaper() {
    var randomIndex = Math.floor(Math.random() * wallpaperList.length)
    var randomPath = wallpaperList[randomIndex]
    if (!randomPath) {
      return
    }
    setCurrentWallpaper(randomPath, false)
  }

  function toggleRandomWallpaper() {
    if (Settings.data.wallpaper.isRandom && !randomWallpaperTimer.running) {
      randomWallpaperTimer.start()
      setRandomWallpaper()
    } else if (!Settings.data.randomWallpaper && randomWallpaperTimer.running) {
      randomWallpaperTimer.stop()
    }
  }

  function restartRandomWallpaperTimer() {
    if (Settings.data.wallpaper.isRandom) {
      randomWallpaperTimer.stop()
      randomWallpaperTimer.start()
    }
  }

  function generateTheme() {
    if (Settings.data.wallpaper.generateTheme) {
      generateThemeProcess.running = true
    }
  }

  function startSWWWDaemon() {
    if (Settings.data.wallpaper.swww.enabled) {
      console.log("SWWW: Attempting to start swww-daemon...")
      startDaemonProcess.running = true
    }
  }

  Timer {
    id: randomWallpaperTimer
    interval: Settings.data.wallpaper.randomInterval * 1000
    running: false
    repeat: true
    onTriggered: setRandomWallpaper()
    triggeredOnStart: false
  }

  FolderListModel {
    id: folderModel
    // Swww supports many images format but Quickshell only support a subset of those.
    nameFilters: ["*.jpg", "*.jpeg", "*.png", "*.gif", "*.pnm", "*.bmp"]
    showDirs: false
    sortField: FolderListModel.Name
    onStatusChanged: {
      if (status === FolderListModel.Ready) {
        var files = []
        var filesSwww = []
        for (var i = 0; i < count; i++) {
          var filepath = (Settings.data.wallpaper.directory !== undefined ? Settings.data.wallpaper.directory : "") + "/" + get(
            i, "fileName")
          files.push(filepath)
        }
        wallpaperList = files
        scanning = false
      }
    }
  }

  Process {
    id: changeWallpaperProcess
    command: ["swww", "img", "--resize", Settings.data.wallpaper.swww.resizeMethod, "--transition-fps", Settings.data.wallpaper.swww.transitionFps.toString(
        ), "--transition-type", transitionType, "--transition-duration", Settings.data.wallpaper.swww.transitionDuration.toString(
        ), currentWallpaper]
    running: false

    onStarted: {
      
    }
<<<<<<< HEAD
    
    onExited: function(exitCode, exitStatus) {
      
=======

    onExited: function (exitCode, exitStatus) {
      console.log("SWWW: Process finished with exit code:", exitCode, "status:", exitStatus)
>>>>>>> a7d4e0ec
      if (exitCode !== 0) {
        console.log("SWWW: Process failed. Make sure swww-daemon is running with: swww-daemon")
        console.log("SWWW: You can start it with: swww-daemon --format xrgb")
      }
    }
  }

  Process {
    id: generateThemeProcess
    command: ["wallust", "run", currentWallpaper, "-u", "-k", "-d", "Assets/Wallust"]
    workingDirectory: Quickshell.shellDir
    running: false
  }

  Process {
    id: startDaemonProcess
    command: ["swww-daemon", "--format", "xrgb"]
    running: false

    onStarted: {
      console.log("SWWW: Daemon start process initiated")
    }

    onExited: function (exitCode, exitStatus) {
      console.log("SWWW: Daemon start process finished with exit code:", exitCode)
      if (exitCode === 0) {
        console.log("SWWW: Daemon started successfully")
      } else {
        console.log("SWWW: Failed to start daemon. It might already be running.")
      }
    }
  }
}<|MERGE_RESOLUTION|>--- conflicted
+++ resolved
@@ -142,15 +142,9 @@
     onStarted: {
       
     }
-<<<<<<< HEAD
-    
-    onExited: function(exitCode, exitStatus) {
-      
-=======
 
     onExited: function (exitCode, exitStatus) {
       console.log("SWWW: Process finished with exit code:", exitCode, "status:", exitStatus)
->>>>>>> a7d4e0ec
       if (exitCode !== 0) {
         console.log("SWWW: Process failed. Make sure swww-daemon is running with: swww-daemon")
         console.log("SWWW: You can start it with: swww-daemon --format xrgb")
