--- conflicted
+++ resolved
@@ -1,8 +1,4 @@
-<<<<<<< HEAD
-#!/usr/bin/env bash
-=======
 #!/usr/bin/env -S bash
->>>>>>> e6f4d1e7
 
 # A Bash script to monitor system stats and output them in JSON format.
 
