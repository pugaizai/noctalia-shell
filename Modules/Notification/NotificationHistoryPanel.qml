--- conflicted
+++ resolved
@@ -63,27 +63,12 @@
 
       WlrLayershell.keyboardFocus: WlrKeyboardFocus.OnDemand
 
-<<<<<<< HEAD
-              Rectangle {
-          id: notificationRect
-          color: Colors.mSurface
-          radius: Style.radiusLarge * scaling
-          border.color: Colors.mOutlineVariant
-          border.width: Math.max(1, Style.borderThin * scaling)
-          width: 400 * scaling
-          height: 500 * scaling
-          anchors.top: parent.top
-          anchors.right: parent.right
-          anchors.topMargin: Style.marginTiny * scaling
-          anchors.rightMargin: Style.marginTiny * scaling
-          clip: true
-=======
       Rectangle {
         id: notificationRect
-        color: Colors.mSurfaceVariant
-        radius: Style.radiusMedium * scaling
+        color: Colors.mSurface
+        radius: Style.radiusLarge * scaling
         border.color: Colors.mOutlineVariant
-        border.width: Math.max(1, Style.borderMedium * scaling)
+        border.width: Math.max(1, Style.borderThin * scaling)
         width: 400 * scaling
         height: 500 * scaling
         anchors.top: parent.top
@@ -91,7 +76,6 @@
         anchors.topMargin: Style.marginTiny * scaling
         anchors.rightMargin: Style.marginTiny * scaling
         clip: true
->>>>>>> cf9c51b4
 
         // Animation properties
         property real scaleValue: 0.8
