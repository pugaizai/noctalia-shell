import QtQuick
import QtQuick.Controls
import QtQuick.Layouts
import Quickshell
import qs.Commons
import qs.Services
import qs.Widgets

PopupWindow {
  id: root
  property QsMenuHandle menu
  property var anchorItem: null
  property real anchorX
  property real anchorY
  property bool isSubMenu: false
  property bool isHovered: rootMouseArea.containsMouse

  readonly property int menuWidth: 180

  implicitWidth: menuWidth * scaling

  // Use the content height of the Flickable for implicit height
  implicitHeight: Math.min(Screen.height * 0.9, flickable.contentHeight + (Style.marginM * 2 * scaling))
  visible: false
  color: Color.transparent
  anchor.item: anchorItem
  anchor.rect.x: anchorX
  anchor.rect.y: anchorY - (isSubMenu ? 0 : 4)

  function showAt(item, x, y) {
    if (!item) {
      Logger.warn("TrayMenu", "anchorItem is undefined, won't show menu.")
      return
    }

    if (!opener.children || opener.children.values.length === 0) {
      //Logger.warn("TrayMenu", "Menu not ready, delaying show")
      Qt.callLater(() => showAt(item, x, y))
      return
    }

    anchorItem = item
    anchorX = x
    anchorY = y

    visible = true
    forceActiveFocus()

    // Force update after showing.
    Qt.callLater(() => {
                   root.anchor.updateAnchor()
                 })
  }

  function hideMenu() {
    visible = false

    // Clean up all submenus recursively
    for (var i = 0; i < columnLayout.children.length; i++) {
      const child = columnLayout.children[i]
      if (child?.subMenu) {
        child.subMenu.hideMenu()
        child.subMenu.destroy()
        child.subMenu = null
      }
    }
  }

  // Full-sized, transparent MouseArea to track the mouse.
  MouseArea {
    id: rootMouseArea
    anchors.fill: parent
    hoverEnabled: true
  }

  Item {
    anchors.fill: parent
    Keys.onEscapePressed: root.hideMenu()
  }

  QsMenuOpener {
    id: opener
    menu: root.menu
  }

  Rectangle {
    anchors.fill: parent
    color: Color.mSurface
    border.color: Color.mOutline
    border.width: Math.max(1, Style.borderS * scaling)
    radius: Style.radiusM * scaling
  }

  Flickable {
    id: flickable
    anchors.fill: parent
    anchors.margins: Style.marginS * scaling
    contentHeight: columnLayout.implicitHeight
    interactive: true
    clip: true

    // Use a ColumnLayout to handle menu item arrangement
    ColumnLayout {
      id: columnLayout
      width: flickable.width
      spacing: 0

      Repeater {
        model: opener.children ? [...opener.children.values] : []

<<<<<<< HEAD
        delegate: Rectangle {
          id: entry
          required property var modelData
=======
      Rectangle {
        id: bg
        anchors.fill: parent
        color: mouseArea.containsMouse ? Color.mTertiary : Color.transparent
        radius: Style.radiusSmall * scaling
        visible: !(modelData?.isSeparator ?? false)

        RowLayout {
          anchors.fill: parent
          anchors.leftMargin: Style.marginMedium * scaling
          anchors.rightMargin: Style.marginMedium * scaling
          spacing: Style.marginSmall * scaling

          NText {
            id: text
            Layout.fillWidth: true
            color: (modelData?.enabled
                    ?? true) ? (mouseArea.containsMouse ? Color.mOnTertiary : Color.mOnSurface) : Color.mOnSurfaceVariant
            text: modelData?.text ?? ""
            font.pointSize: Style.fontSizeSmall * scaling
            verticalAlignment: Text.AlignVCenter
            elide: Text.ElideRight
          }

          Image {
            Layout.preferredWidth: Style.marginLarge * scaling
            Layout.preferredHeight: Style.marginLarge * scaling
            source: modelData?.icon ?? ""
            visible: (modelData?.icon ?? "") !== ""
            fillMode: Image.PreserveAspectFit
          }

          // Chevron right for optional submenu
          Text {
            text: modelData?.hasChildren ? "menu" : ""
            font.family: "Material Symbols Outlined"
            font.pointSize: Style.fontSizeSmall * scaling
            verticalAlignment: Text.AlignVCenter
            visible: modelData?.hasChildren ?? false
            color: (modelData?.enabled ?? true) ? (mouseArea.containsMouse ? Color.mOnTertiary : Color.mOnSurface) : Color.mOnSurfaceVariant
          }
        }

        MouseArea {
          id: mouseArea
          anchors.fill: parent
          hoverEnabled: true
          enabled: (modelData?.enabled ?? true) && !(modelData?.isSeparator ?? false) && trayMenu.visible

          onClicked: {
            if (modelData && !modelData.isSeparator) {
              if (modelData.hasChildren) {
                // Submenus open on hover; ignore click here
                return
              }
              modelData.triggered()
              trayMenu.hideMenu()
            }
          }
>>>>>>> 41fdaac5

          Layout.preferredWidth: parent.width
          Layout.preferredHeight: {
            if (modelData?.isSeparator) {
              return 8 * scaling
            } else {
              // Calculate based on text content
              const textHeight = text.contentHeight || (Style.fontSizeS * scaling * 1.2)
              return Math.max(28 * scaling, textHeight + (Style.marginS * 2 * scaling))
            }
          }

          color: Color.transparent
          property var subMenu: null

          NDivider {
            anchors.centerIn: parent
            width: parent.width - (Style.marginM * scaling * 2)
            visible: modelData?.isSeparator ?? false
          }

          Rectangle {
            anchors.fill: parent
            color: mouseArea.containsMouse ? Color.mTertiary : Color.transparent
            radius: Style.radiusS * scaling
            visible: !(modelData?.isSeparator ?? false)

            RowLayout {
              anchors.fill: parent
              anchors.leftMargin: Style.marginM * scaling
              anchors.rightMargin: Style.marginM * scaling
              spacing: Style.marginS * scaling

              NText {
                id: text
                Layout.fillWidth: true
<<<<<<< HEAD
                color: (modelData?.enabled
                        ?? true) ? (mouseArea.containsMouse ? Color.mOnTertiary : Color.mOnSurface) : Color.mOnSurfaceVariant
                text: modelData?.text !== "" ? modelData?.text.replace(/[\n\r]+/g, ' ') : "..."
                font.pointSize: Style.fontSizeS * scaling
=======
                color: (modelData?.enabled ?? true) ? (mouseArea.containsMouse ? Color.mOnTertiary : Color.mOnSurface) : Color.mOnSurfaceVariant
                text: modelData?.text ?? ""
                font.pointSize: Style.fontSizeSmall * scaling
>>>>>>> 41fdaac5
                verticalAlignment: Text.AlignVCenter
                wrapMode: Text.WordWrap
              }

              Image {
                Layout.preferredWidth: Style.marginL * scaling
                Layout.preferredHeight: Style.marginL * scaling
                source: modelData?.icon ?? ""
                visible: (modelData?.icon ?? "") !== ""
                fillMode: Image.PreserveAspectFit
              }

              NIcon {
                text: modelData?.hasChildren ? "menu" : ""
                font.pointSize: Style.fontSizeS * scaling
                verticalAlignment: Text.AlignVCenter
                visible: modelData?.hasChildren ?? false
<<<<<<< HEAD
                color: Color.mOnSurface
=======
                color: (modelData?.enabled ?? true) ? (mouseArea.containsMouse ? Color.mOnTertiary : Color.mOnSurface) : Color.mOnSurfaceVariant
>>>>>>> 41fdaac5
              }
            }

            MouseArea {
              id: mouseArea
              anchors.fill: parent
              hoverEnabled: true
              enabled: (modelData?.enabled ?? true) && !(modelData?.isSeparator ?? false) && root.visible

              onClicked: {
                if (modelData && !modelData.isSeparator && !modelData.hasChildren) {
                  modelData.triggered()
                  root.hideMenu()
                }
              }

              onEntered: {
                if (!root.visible)
                  return

                // Close all sibling submenus
                for (var i = 0; i < columnLayout.children.length; i++) {
                  const sibling = columnLayout.children[i]
                  if (sibling !== entry && sibling?.subMenu) {
                    sibling.subMenu.hideMenu()
                    sibling.subMenu.destroy()
                    sibling.subMenu = null
                  }
                }

                // Create submenu if needed
                if (modelData?.hasChildren) {
                  if (entry.subMenu) {
                    entry.subMenu.hideMenu()
                    entry.subMenu.destroy()
                  }

                  // Need a slight overlap so that menu don't close when moving the mouse to a submenu
                  const submenuWidth = menuWidth * scaling // Assuming a similar width as the parent
                  const overlap = 4 * scaling // A small overlap to bridge the mouse path

                  // Check if there's enough space on the right
                  const globalPos = entry.mapToGlobal(0, 0)
                  const openLeft = (globalPos.x + entry.width + submenuWidth > Screen.width)

                  // Position with overlap
                  const anchorX = openLeft ? -submenuWidth + overlap : entry.width - overlap

                  // Create submenu
                  entry.subMenu = Qt.createComponent("TrayMenu.qml").createObject(root, {
                                                                                    "menu": modelData,
                                                                                    "anchorItem": entry,
                                                                                    "anchorX": anchorX,
                                                                                    "anchorY": 0,
                                                                                    "isSubMenu": true
                                                                                  })

                  if (entry.subMenu) {
                    entry.subMenu.showAt(entry, anchorX, 0)
                  }
                }
              }

              onExited: {
                Qt.callLater(() => {
                               if (entry.subMenu && !entry.subMenu.isHovered) {
                                 entry.subMenu.hideMenu()
                                 entry.subMenu.destroy()
                                 entry.subMenu = null
                               }
                             })
              }
            }
          }

          Component.onDestruction: {
            if (subMenu) {
              subMenu.destroy()
              subMenu = null
            }
          }
        }
      }
    }
  }
}<|MERGE_RESOLUTION|>--- conflicted
+++ resolved
@@ -108,71 +108,9 @@
       Repeater {
         model: opener.children ? [...opener.children.values] : []
 
-<<<<<<< HEAD
         delegate: Rectangle {
           id: entry
           required property var modelData
-=======
-      Rectangle {
-        id: bg
-        anchors.fill: parent
-        color: mouseArea.containsMouse ? Color.mTertiary : Color.transparent
-        radius: Style.radiusSmall * scaling
-        visible: !(modelData?.isSeparator ?? false)
-
-        RowLayout {
-          anchors.fill: parent
-          anchors.leftMargin: Style.marginMedium * scaling
-          anchors.rightMargin: Style.marginMedium * scaling
-          spacing: Style.marginSmall * scaling
-
-          NText {
-            id: text
-            Layout.fillWidth: true
-            color: (modelData?.enabled
-                    ?? true) ? (mouseArea.containsMouse ? Color.mOnTertiary : Color.mOnSurface) : Color.mOnSurfaceVariant
-            text: modelData?.text ?? ""
-            font.pointSize: Style.fontSizeSmall * scaling
-            verticalAlignment: Text.AlignVCenter
-            elide: Text.ElideRight
-          }
-
-          Image {
-            Layout.preferredWidth: Style.marginLarge * scaling
-            Layout.preferredHeight: Style.marginLarge * scaling
-            source: modelData?.icon ?? ""
-            visible: (modelData?.icon ?? "") !== ""
-            fillMode: Image.PreserveAspectFit
-          }
-
-          // Chevron right for optional submenu
-          Text {
-            text: modelData?.hasChildren ? "menu" : ""
-            font.family: "Material Symbols Outlined"
-            font.pointSize: Style.fontSizeSmall * scaling
-            verticalAlignment: Text.AlignVCenter
-            visible: modelData?.hasChildren ?? false
-            color: (modelData?.enabled ?? true) ? (mouseArea.containsMouse ? Color.mOnTertiary : Color.mOnSurface) : Color.mOnSurfaceVariant
-          }
-        }
-
-        MouseArea {
-          id: mouseArea
-          anchors.fill: parent
-          hoverEnabled: true
-          enabled: (modelData?.enabled ?? true) && !(modelData?.isSeparator ?? false) && trayMenu.visible
-
-          onClicked: {
-            if (modelData && !modelData.isSeparator) {
-              if (modelData.hasChildren) {
-                // Submenus open on hover; ignore click here
-                return
-              }
-              modelData.triggered()
-              trayMenu.hideMenu()
-            }
-          }
->>>>>>> 41fdaac5
 
           Layout.preferredWidth: parent.width
           Layout.preferredHeight: {
@@ -209,16 +147,10 @@
               NText {
                 id: text
                 Layout.fillWidth: true
-<<<<<<< HEAD
                 color: (modelData?.enabled
                         ?? true) ? (mouseArea.containsMouse ? Color.mOnTertiary : Color.mOnSurface) : Color.mOnSurfaceVariant
                 text: modelData?.text !== "" ? modelData?.text.replace(/[\n\r]+/g, ' ') : "..."
                 font.pointSize: Style.fontSizeS * scaling
-=======
-                color: (modelData?.enabled ?? true) ? (mouseArea.containsMouse ? Color.mOnTertiary : Color.mOnSurface) : Color.mOnSurfaceVariant
-                text: modelData?.text ?? ""
-                font.pointSize: Style.fontSizeSmall * scaling
->>>>>>> 41fdaac5
                 verticalAlignment: Text.AlignVCenter
                 wrapMode: Text.WordWrap
               }
@@ -236,11 +168,7 @@
                 font.pointSize: Style.fontSizeS * scaling
                 verticalAlignment: Text.AlignVCenter
                 visible: modelData?.hasChildren ?? false
-<<<<<<< HEAD
                 color: Color.mOnSurface
-=======
-                color: (modelData?.enabled ?? true) ? (mouseArea.containsMouse ? Color.mOnTertiary : Color.mOnSurface) : Color.mOnSurfaceVariant
->>>>>>> 41fdaac5
               }
             }
 
