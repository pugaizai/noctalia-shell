--- conflicted
+++ resolved
@@ -44,10 +44,6 @@
       implicitHeight: Math.round(toast.visible ? toast.height + Style.marginM * scaling : 1)
 
       // Set margins based on bar position
-<<<<<<< HEAD
-      margins.top: Settings.data.bar.position === "top" ? (Style.barHeight + Style.marginS + (Settings.data.bar.floating ? Settings.data.bar.marginVertical : 0)) * scaling : 0
-      margins.bottom: Settings.data.bar.position === "bottom" ? (Style.barHeight + Style.marginS + (Settings.data.bar.floating ? Settings.data.bar.marginVertical : 0)) * scaling : 0
-=======
       margins.top: {
         switch (Settings.data.bar.position) {
         case "top":
@@ -85,7 +81,6 @@
           return 0
         }
       }
->>>>>>> a61b2edd
 
       // Transparent background
       color: Color.transparent
