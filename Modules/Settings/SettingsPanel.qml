--- conflicted
+++ resolved
@@ -101,7 +101,6 @@
           "source": "Tabs/About.qml"
         }]
 
-<<<<<<< HEAD
       // Combined visibility change handler
       onVisibleChanged: {
         if (visible) {
@@ -116,8 +115,6 @@
         }
       }
 
-=======
->>>>>>> 8663b36e
       Component.onCompleted: show()
 
       Rectangle {
