--- conflicted
+++ resolved
@@ -27,86 +27,11 @@
   // Cache for scheme colors
   property var schemeColorsCache: ({})
 
-<<<<<<< HEAD
-  // Array to hold FileView objects
-  property var fileViews: []
-
   // Scale properties for card animations
   property real cardScaleLow: 0.95
   property real cardScaleHigh: 1.0
 
-  // Load color scheme data when schemes are available
-  Connections {
-    target: ColorSchemes
-    function onSchemesChanged() {
-      loadSchemeColors()
-    }
-  }
-
-  function loadSchemeColors() {
-    // Clear existing cache
-    schemeColorsCache = {}
-
-    // Destroy existing FileViews
-    for (var i = 0; i < fileViews.length; i++) {
-      if (fileViews[i]) {
-        fileViews[i].destroy()
-      }
-    }
-    fileViews = []
-
-    // Create FileViews for each scheme
-    for (var i = 0; i < ColorSchemes.schemes.length; i++) {
-      var schemePath = ColorSchemes.schemes[i]
-      var schemeName = schemePath.split("/").pop().replace(".json", "")
-
-      // Create FileView component
-      var component = Qt.createComponent("SchemeFileView.qml")
-      if (component.status === Component.Ready) {
-        var fileView = component.createObject(root, {
-                                                "path": schemePath,
-                                                "schemeName": schemeName
-                                              })
-        fileViews.push(fileView)
-      } else {
-        // Fallback: create inline FileView
-        createInlineFileView(schemePath, schemeName)
-      }
-    }
-  }
-
-  function createInlineFileView(schemePath, schemeName) {
-    var fileViewQml = `
-    import QtQuick
-    import Quickshell.Io
-
-    FileView {
-    property string schemeName: "${schemeName}"
-    path: "${schemePath}"
-    blockLoading: true
-
-    onLoaded: {
-    try {
-    var jsonData = JSON.parse(text())
-    root.schemeLoaded(schemeName, jsonData)
-    } catch (e) {
-    console.warn("Failed to parse JSON for scheme:", schemeName, e)
-    }
-    }
-    }
-    `
-
-    try {
-      var fileView = Qt.createQmlObject(fileViewQml, root, "dynamicFileView_" + schemeName)
-      fileViews.push(fileView)
-    } catch (e) {
-      console.warn("Failed to create FileView for scheme:", schemeName, e)
-    }
-  }
-
-=======
   // This function is called by the FileView Repeater when a scheme file is loaded
->>>>>>> cf9c51b4
   function schemeLoaded(schemeName, jsonData) {
     var colors = {}
 
@@ -136,8 +61,6 @@
     var newCache = schemeColorsCache
     newCache[schemeName] = colors
     schemeColorsCache = newCache
-<<<<<<< HEAD
-=======
   }
 
   // When the list of available schemes changes, clear the cache.
@@ -175,7 +98,6 @@
         }
       }
     }
->>>>>>> cf9c51b4
   }
 
   // UI Code
@@ -260,8 +182,6 @@
               Rectangle {
                 id: schemeCard
 
-                property real cardScaleLow: 0.95
-                property real cardScaleHigh: 1.00
                 property string schemePath: modelData
 
                 Layout.fillWidth: true
@@ -285,11 +205,7 @@
                   cursorShape: Qt.PointingHandCursor
 
                   onEntered: {
-<<<<<<< HEAD
                     schemeCard.scale = root.cardScaleHigh
-=======
-                    schemeCard.scale = cardScaleHigh
->>>>>>> cf9c51b4
                   }
 
                   onExited: {
@@ -336,11 +252,7 @@
                     Rectangle {
                       width: 28 * scaling
                       height: 28 * scaling
-<<<<<<< HEAD
-                      radius: Style.radiusSmall * scaling
-=======
                       radius: width * 0.5
->>>>>>> cf9c51b4
                       color: getSchemeColor(modelData, "mSecondary")
                     }
 
