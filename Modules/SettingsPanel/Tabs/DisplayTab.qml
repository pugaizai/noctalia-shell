import QtQuick
import QtQuick.Layouts
import QtQuick.Controls
import Quickshell
import qs.Commons
import qs.Services
import qs.Widgets

ColumnLayout {
  id: root

  // Time dropdown options (00:00 .. 23:30)
  ListModel {
    id: timeOptions
  }
  Component.onCompleted: {
    for (var h = 0; h < 24; h++) {
      for (var m = 0; m < 60; m += 30) {
        var hh = ("0" + h).slice(-2)
        var mm = ("0" + m).slice(-2)
        var key = hh + ":" + mm
        timeOptions.append({
                             "key": key,
                             "name": key
                           })
      }
    }
  }

  // Helper functions to update arrays immutably
  function addMonitor(list, name) {
    const arr = (list || []).slice()
    if (!arr.includes(name))
      arr.push(name)
    return arr
  }
  function removeMonitor(list, name) {
    return (list || []).filter(function (n) {
      return n !== name
    })
  }

  NText {
    text: "Monitor-specific configuration"
    font.pointSize: Style.fontSizeL * scaling
    font.weight: Style.fontWeightBold
  }

  NText {
    text: "Bars and notifications appear on all displays by default. Choose specific displays below to limit where they're shown."
    font.pointSize: Style.fontSizeM * scaling
    color: Color.mOnSurfaceVariant
    wrapMode: Text.WordWrap
    Layout.fillWidth: true
    Layout.preferredWidth: parent.width - (Style.marginL * 2 * scaling)
  }

  ColumnLayout {
    spacing: Style.marginL * scaling
    Layout.topMargin: Style.marginL * scaling

    Repeater {
      model: Quickshell.screens || []
      delegate: Rectangle {
        Layout.fillWidth: true
        Layout.minimumWidth: 550 * scaling
        radius: Style.radiusM * scaling
        color: Color.mSurface
        border.color: Color.mOutline
        border.width: Math.max(1, Style.borderS * scaling)
        implicitHeight: contentCol.implicitHeight + Style.marginXL * 2 * scaling

        ColumnLayout {
          id: contentCol
          anchors.fill: parent
          anchors.margins: Style.marginL * scaling
          spacing: Style.marginXXS * scaling

          NText {
            text: (modelData.name || "Unknown")
            font.pointSize: Style.fontSizeXL * scaling
            font.weight: Style.fontWeightBold
            color: Color.mSecondary
          }

          NText {
            text: `Resolution: ${modelData.width}x${modelData.height} - Position: (${modelData.x}, ${modelData.y})`
            font.pointSize: Style.fontSizeXS * scaling
            color: Color.mOnSurfaceVariant
            wrapMode: Text.WordWrap
            Layout.fillWidth: true
          }

          ColumnLayout {
            spacing: Style.marginL * scaling
            Layout.fillWidth: true

            NToggle {
              Layout.fillWidth: true
              label: "Bar"
              description: "Enable the bar on this monitor."
              checked: (Settings.data.bar.monitors || []).indexOf(modelData.name) !== -1
              onToggled: checked => {
                           if (checked) {
                             Settings.data.bar.monitors = addMonitor(Settings.data.bar.monitors, modelData.name)
                           } else {
                             Settings.data.bar.monitors = removeMonitor(Settings.data.bar.monitors, modelData.name)
                           }
                         }
            }

            NToggle {
              Layout.fillWidth: true
              label: "Notifications"
              description: "Enable notifications on this monitor."
              checked: (Settings.data.notifications.monitors || []).indexOf(modelData.name) !== -1
              onToggled: checked => {
                           if (checked) {
                             Settings.data.notifications.monitors = addMonitor(Settings.data.notifications.monitors,
                                                                               modelData.name)
                           } else {
                             Settings.data.notifications.monitors = removeMonitor(Settings.data.notifications.monitors,
                                                                                  modelData.name)
                           }
                         }
            }

            NToggle {
              Layout.fillWidth: true
              label: "Dock"
              description: "Enable the dock on this monitor."
              checked: (Settings.data.dock.monitors || []).indexOf(modelData.name) !== -1
              onToggled: checked => {
                           if (checked) {
                             Settings.data.dock.monitors = addMonitor(Settings.data.dock.monitors, modelData.name)
                           } else {
                             Settings.data.dock.monitors = removeMonitor(Settings.data.dock.monitors, modelData.name)
                           }
                         }
            }

            ColumnLayout {
              spacing: Style.marginS * scaling
              Layout.fillWidth: true

              RowLayout {
                Layout.fillWidth: true
                spacing: Style.marginL * scaling

                ColumnLayout {
                  spacing: Style.marginXXS * scaling
                  Layout.fillWidth: true

                  NText {
                    text: "Scale"
                    font.pointSize: Style.fontSizeM * scaling
                    font.weight: Style.fontWeightBold
                    color: Color.mOnSurface
                  }
                  NText {
                    text: "Scale the user interface on this monitor."
                    font.pointSize: Style.fontSizeS * scaling
                    color: Color.mOnSurfaceVariant
                    wrapMode: Text.WordWrap
                    Layout.fillWidth: true
                  }
                }

                NText {
                  text: `${Math.round(ScalingService.scaleByName(modelData.name) * 100)}%`
                  Layout.alignment: Qt.AlignVCenter
                  Layout.minimumWidth: 50 * scaling
                  horizontalAlignment: Text.AlignRight
                }
              }

              RowLayout {
                spacing: Style.marginS * scaling
                Layout.fillWidth: true

                NSlider {
                  id: scaleSlider
                  from: 0.7
                  to: 1.8
                  stepSize: 0.01
                  value: ScalingService.scaleByName(modelData.name)
                  onPressedChanged: {
                    var data = Settings.data.monitorsScaling || {}
                    data[modelData.name] = value
                    Settings.data.monitorsScaling = data
                  }
                  Layout.fillWidth: true
                  Layout.minimumWidth: 150 * scaling
                }

                NIconButton {
                  icon: "refresh"
                  tooltipText: "Reset Scaling"
                  onClicked: {
                    var data = Settings.data.monitorsScaling || {}
                    data[modelData.name] = 1.0
                    Settings.data.monitorsScaling = data
                  }
                }
              }
            }
          }
        }
      }
    }

    NDivider {
      Layout.fillWidth: true
      Layout.topMargin: Style.marginXL * scaling
      Layout.bottomMargin: Style.marginXL * scaling
    }

    // Night Light Section
    ColumnLayout {
      spacing: Style.marginXS * scaling
      NText {
        text: "Night Light"
        font.pointSize: Style.fontSizeXXL * scaling
        font.weight: Style.fontWeightBold
        color: Color.mSecondary
      }

      NText {
        text: "Reduce blue light emission to help you sleep better and reduce eye strain."
        font.pointSize: Style.fontSizeM * scaling
        color: Color.mOnSurfaceVariant
        wrapMode: Text.WordWrap
        Layout.fillWidth: true
        Layout.preferredWidth: parent.width - (Style.marginL * 2 * scaling)
      }
    }

    NToggle {
      label: "Enable Night Light"
      description: "Apply a warm color filter to reduce blue light emission."
      checked: Settings.data.nightLight.enabled
      onToggled: checked => Settings.data.nightLight.enabled = checked
    }
<<<<<<< HEAD

    NToggle {
      label: "Auto Schedule"
      description: "Automatically enable night light based on time schedule."
      checked: Settings.data.nightLight.autoSchedule
      onToggled: checked => Settings.data.nightLight.autoSchedule = checked
    }

    // Intensity settings
    ColumnLayout {
      NLabel {
        label: "Intensity"
        description: "Higher values create warmer light."
      }
      RowLayout {
        spacing: Style.marginS * scaling

        NSlider {
          from: 0
          to: 1
          stepSize: 0.01
          value: Settings.data.nightLight.intensity
          onMoved: Settings.data.nightLight.intensity = value
          Layout.fillWidth: true
          Layout.minimumWidth: 150 * scaling
        }

        NText {
          text: `${Math.round(Settings.data.nightLight.intensity * 100)}%`
          Layout.alignment: Qt.AlignVCenter
          Layout.minimumWidth: 60 * scaling
          horizontalAlignment: Text.AlignRight
        }
      }
    }

    // Schedule settings
    ColumnLayout {
      spacing: Style.marginXS * scaling

      NLabel {
        label: "Schedule"
        description: "Set a start and end time for automatic schedule."
      }

      RowLayout {
        Layout.fillWidth: false
        spacing: Style.marginM * scaling

        NText {
          text: "Start Time"
          font.pointSize: Style.fontSizeM * scaling
          color: Color.mOnSurfaceVariant
        }

        NComboBox {
          model: timeOptions
          currentKey: Settings.data.nightLight.startTime
          placeholder: "Select start time"
          onSelected: key => Settings.data.nightLight.startTime = key
          preferredWidth: 120 * scaling
        }

=======

    // Intensity settings
    ColumnLayout {
      visible: Settings.data.nightLight.enabled
      NLabel {
        label: "Intensity"
        description: "Higher values create warmer light."
      }
      RowLayout {
        spacing: Style.marginS * scaling

        NSlider {
          from: 0
          to: 1
          stepSize: 0.01
          value: Settings.data.nightLight.intensity
          onMoved: Settings.data.nightLight.intensity = value
          Layout.fillWidth: true
          Layout.minimumWidth: 150 * scaling
        }

        NText {
          text: `${Math.round(Settings.data.nightLight.intensity * 100)}%`
          Layout.alignment: Qt.AlignVCenter
          Layout.minimumWidth: 60 * scaling
          horizontalAlignment: Text.AlignRight
        }
      }
    }

    NToggle {
      label: "Auto Schedule"
      description: "Automatically enable night light based on time schedule."
      checked: Settings.data.nightLight.autoSchedule
      onToggled: checked => Settings.data.nightLight.autoSchedule = checked
      visible: Settings.data.nightLight.enabled
    }

    // Schedule settings
    ColumnLayout {
      spacing: Style.marginXS * scaling
      visible: Settings.data.nightLight.enabled && Settings.data.nightLight.autoSchedule

      NLabel {
        label: "Schedule"
        description: "Set a start and end time for automatic schedule."
      }

      RowLayout {
        Layout.fillWidth: false
        spacing: Style.marginM * scaling

        NText {
          text: "Start Time"
          font.pointSize: Style.fontSizeM * scaling
          color: Color.mOnSurfaceVariant
        }

        NComboBox {
          model: timeOptions
          currentKey: Settings.data.nightLight.startTime
          placeholder: "Select start time"
          onSelected: key => Settings.data.nightLight.startTime = key
          preferredWidth: 120 * scaling
        }

>>>>>>> 0562dbbb
        Item {// add a little more spacing
        }

        NText {
          text: "Stop Time"
          font.pointSize: Style.fontSizeM * scaling
          color: Color.mOnSurfaceVariant
        }
        NComboBox {
          model: timeOptions
          currentKey: Settings.data.nightLight.stopTime
          placeholder: "Select stop time"
          onSelected: key => Settings.data.nightLight.stopTime = key
          preferredWidth: 120 * scaling
        }
      }
    }
  }

  NDivider {
    Layout.fillWidth: true
    Layout.topMargin: Style.marginXL * scaling
    Layout.bottomMargin: Style.marginXL * scaling
  }
}<|MERGE_RESOLUTION|>--- conflicted
+++ resolved
@@ -241,17 +241,10 @@
       checked: Settings.data.nightLight.enabled
       onToggled: checked => Settings.data.nightLight.enabled = checked
     }
-<<<<<<< HEAD
-
-    NToggle {
-      label: "Auto Schedule"
-      description: "Automatically enable night light based on time schedule."
-      checked: Settings.data.nightLight.autoSchedule
-      onToggled: checked => Settings.data.nightLight.autoSchedule = checked
-    }
 
     // Intensity settings
     ColumnLayout {
+      visible: Settings.data.nightLight.enabled
       NLabel {
         label: "Intensity"
         description: "Higher values create warmer light."
@@ -278,9 +271,18 @@
       }
     }
 
+    NToggle {
+      label: "Auto Schedule"
+      description: "Automatically enable night light based on time schedule."
+      checked: Settings.data.nightLight.autoSchedule
+      onToggled: checked => Settings.data.nightLight.autoSchedule = checked
+      visible: Settings.data.nightLight.enabled
+    }
+
     // Schedule settings
     ColumnLayout {
       spacing: Style.marginXS * scaling
+      visible: Settings.data.nightLight.enabled && Settings.data.nightLight.autoSchedule
 
       NLabel {
         label: "Schedule"
@@ -305,74 +307,6 @@
           preferredWidth: 120 * scaling
         }
 
-=======
-
-    // Intensity settings
-    ColumnLayout {
-      visible: Settings.data.nightLight.enabled
-      NLabel {
-        label: "Intensity"
-        description: "Higher values create warmer light."
-      }
-      RowLayout {
-        spacing: Style.marginS * scaling
-
-        NSlider {
-          from: 0
-          to: 1
-          stepSize: 0.01
-          value: Settings.data.nightLight.intensity
-          onMoved: Settings.data.nightLight.intensity = value
-          Layout.fillWidth: true
-          Layout.minimumWidth: 150 * scaling
-        }
-
-        NText {
-          text: `${Math.round(Settings.data.nightLight.intensity * 100)}%`
-          Layout.alignment: Qt.AlignVCenter
-          Layout.minimumWidth: 60 * scaling
-          horizontalAlignment: Text.AlignRight
-        }
-      }
-    }
-
-    NToggle {
-      label: "Auto Schedule"
-      description: "Automatically enable night light based on time schedule."
-      checked: Settings.data.nightLight.autoSchedule
-      onToggled: checked => Settings.data.nightLight.autoSchedule = checked
-      visible: Settings.data.nightLight.enabled
-    }
-
-    // Schedule settings
-    ColumnLayout {
-      spacing: Style.marginXS * scaling
-      visible: Settings.data.nightLight.enabled && Settings.data.nightLight.autoSchedule
-
-      NLabel {
-        label: "Schedule"
-        description: "Set a start and end time for automatic schedule."
-      }
-
-      RowLayout {
-        Layout.fillWidth: false
-        spacing: Style.marginM * scaling
-
-        NText {
-          text: "Start Time"
-          font.pointSize: Style.fontSizeM * scaling
-          color: Color.mOnSurfaceVariant
-        }
-
-        NComboBox {
-          model: timeOptions
-          currentKey: Settings.data.nightLight.startTime
-          placeholder: "Select start time"
-          onSelected: key => Settings.data.nightLight.startTime = key
-          preferredWidth: 120 * scaling
-        }
-
->>>>>>> 0562dbbb
         Item {// add a little more spacing
         }
 
