--- conflicted
+++ resolved
@@ -165,7 +165,6 @@
             spacing: Style.marginM * scaling
 
             // Left Section
-<<<<<<< HEAD
             NWidgetCard {
               sectionName: "Left"
               widgetModel: Settings.data.bar.widgets.left
@@ -174,133 +173,6 @@
               onAddWidget: (widgetName, section) => addWidgetToSection(widgetName, section)
               onRemoveWidget: (section, index) => removeWidgetFromSection(section, index)
               onReorderWidget: (section, fromIndex, toIndex) => reorderWidgetInSection(section, fromIndex, toIndex)
-=======
-            NCard {
-              Layout.fillWidth: true
-              Layout.minimumHeight: {
-                var widgetCount = Settings.data.bar.widgets.left.length
-                if (widgetCount === 0)
-                  return 140 * scaling
-
-                var availableWidth = scrollView.availableWidth - (Style.marginM * scaling * 2) // Card margins
-                var avgWidgetWidth = 150 * scaling // Estimated widget width including spacing
-                var widgetsPerRow = Math.max(1, Math.floor(availableWidth / avgWidgetWidth))
-                var rows = Math.ceil(widgetCount / widgetsPerRow)
-
-                // Header (50) + spacing (20) + (rows * widget height) + (rows-1 * spacing) + bottom margin (20)
-                return (50 + 20 + (rows * 48) + ((rows - 1) * Style.marginS) + 20) * scaling
-              }
-
-              ColumnLayout {
-                anchors.fill: parent
-                anchors.margins: Style.marginM * scaling
-                spacing: Style.marginM * scaling
-
-                RowLayout {
-                  Layout.fillWidth: true
-
-                  NText {
-                    text: "Left Section"
-                    font.pointSize: Style.fontSizeL * scaling
-                    font.weight: Style.fontWeightBold
-                    color: Color.mOnSurface
-                  }
-
-                  Item {
-                    Layout.fillWidth: true
-                  }
-
-                  NComboBox {
-                    id: leftComboBox
-                    width: 120 * scaling
-                    model: availableWidgets
-                    label: ""
-                    description: ""
-                    placeholder: "Add widget to left section"
-                    onSelected: key => {
-                                  addWidgetToSection(key, "left")
-                                  reset() // Reset selection
-                                }
-                  }
-                }
-
-                Flow {
-                  id: leftWidgetsFlow
-                  Layout.fillWidth: true
-                  Layout.fillHeight: true
-                  Layout.minimumHeight: 65 * scaling
-                  spacing: Style.marginS * scaling
-                  flow: Flow.LeftToRight
-
-                  Repeater {
-                    model: Settings.data.bar.widgets.left
-                    delegate: Rectangle {
-                      width: widgetContent.implicitWidth + 16 * scaling
-                      height: 48 * scaling
-                      radius: Style.radiusS * scaling
-                      color: Color.mPrimary
-                      border.color: Color.mOutline
-                      border.width: Math.max(1, Style.borderS * scaling)
-
-                      RowLayout {
-                        id: widgetContent
-                        anchors.centerIn: parent
-                        spacing: Style.marginXS * scaling
-
-                        NIconButton {
-                          icon: "chevron_left"
-                          size: 20 * scaling
-                          colorBg: Color.applyOpacity(Color.mOnPrimary, "20")
-                          colorFg: Color.mOnPrimary
-                          colorBgHover: Color.applyOpacity(Color.mOnPrimary, "40")
-                          colorFgHover: Color.mOnPrimary
-                          enabled: index > 0
-                          onClicked: {
-                            if (index > 0) {
-                              reorderWidgetInSection("left", index, index - 1)
-                            }
-                          }
-                        }
-
-                        NText {
-                          text: modelData
-                          font.pointSize: Style.fontSizeS * scaling
-                          color: Color.mOnPrimary
-                          horizontalAlignment: Text.AlignHCenter
-                        }
-
-                        NIconButton {
-                          icon: "chevron_right"
-                          size: 20 * scaling
-                          colorBg: Color.applyOpacity(Color.mOnPrimary, "20")
-                          colorFg: Color.mOnPrimary
-                          colorBgHover: Color.applyOpacity(Color.mOnPrimary, "40")
-                          colorFgHover: Color.mOnPrimary
-                          enabled: index < Settings.data.bar.widgets.left.length - 1
-                          onClicked: {
-                            if (index < Settings.data.bar.widgets.left.length - 1) {
-                              reorderWidgetInSection("left", index, index + 1)
-                            }
-                          }
-                        }
-
-                        NIconButton {
-                          icon: "close"
-                          size: 20 * scaling
-                          colorBg: Color.applyOpacity(Color.mOnPrimary, "20")
-                          colorFg: Color.mOnPrimary
-                          colorBgHover: Color.applyOpacity(Color.mOnPrimary, "40")
-                          colorFgHover: Color.mOnPrimary
-                          onClicked: {
-                            removeWidgetFromSection("left", index)
-                          }
-                        }
-                      }
-                    }
-                  }
-                }
-              }
->>>>>>> b48e2422
             }
 
             // Center Section
