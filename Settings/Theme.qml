--- conflicted
+++ resolved
@@ -102,7 +102,6 @@
 
     // Font Properties
     property string fontFamily: "Roboto"         // Family for all text
-<<<<<<< HEAD
     
     // Font size multiplier - adjust this in Settings.json to scale all fonts
     property real fontSizeMultiplier: Settings.settings.fontSizeMultiplier || 1.0
@@ -112,12 +111,4 @@
     property int fontSizeBody: Math.round(16 * fontSizeMultiplier)       // Body text and general content
     property int fontSizeSmall: Math.round(14 * fontSizeMultiplier)      // Small text like clock, labels
     property int fontSizeCaption: Math.round(12 * fontSizeMultiplier)    // Captions and fine print
-}
-=======
-
-    property int fontSizeHeader: 32              // Headers and titles
-    property int fontSizeBody: 16                // Body text and general content
-    property int fontSizeSmall: 14               // Small text like clock, labels
-    property int fontSizeCaption: 12             // Captions and fine print
-}
->>>>>>> df1e6e6b
+}