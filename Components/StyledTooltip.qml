import QtQuick
import QtQuick.Window 2.15
import qs.Settings

Window {
    id: tooltipWindow
    property string text: ""
    property bool tooltipVisible: false
    property Item targetItem: null
    property int delay: 300

<<<<<<< HEAD
    // New property to control positioning: true => above, false => below
=======
>>>>>>> 8a6b842e
    property bool positionAbove: true

    flags: Qt.ToolTip | Qt.FramelessWindowHint | Qt.WindowStaysOnTopHint
    color: "transparent"
    visible: false

    property var _timerObj: null

    onTooltipVisibleChanged: {
        if (tooltipVisible) {
            if (delay > 0) {
                if (_timerObj) { _timerObj.destroy(); _timerObj = null; }
                _timerObj = Qt.createQmlObject(
                    'import QtQuick 2.0; Timer { interval: ' + delay + '; running: true; repeat: false; onTriggered: tooltipWindow._showNow() }',
                    tooltipWindow);
            } else {
                _showNow();
            }
        } else {
            _hideNow();
        }
    }

    function _showNow() {
<<<<<<< HEAD
        width = Math.max(50, tooltipText.implicitWidth + 24)
        height = Math.max(50, tooltipText.implicitHeight + 16)
=======
        width = Math.max(50 * Theme.scale(Screen), tooltipText.implicitWidth + 24 * Theme.scale(Screen))
        height = Math.max(50 * Theme.scale(Screen), tooltipText.implicitHeight + 16 * Theme.scale(Screen))
>>>>>>> 8a6b842e

        if (!targetItem) return;

        if (positionAbove) {
            // Position tooltip above the target item
            var pos = targetItem.mapToGlobal(0, 0);
            x = pos.x - width / 2 + targetItem.width / 2;
            y = pos.y - height - 12; // 12 px margin above
        } else {
            // Position tooltip below the target item
            var pos = targetItem.mapToGlobal(0, targetItem.height);
            x = pos.x - width / 2 + targetItem.width / 2;
            y = pos.y + 12; // 12 px margin below
        }
        visible = true;
    }

    function _hideNow() {
        visible = false;
        if (_timerObj) { _timerObj.destroy(); _timerObj = null; }
    }

    Connections {
        target: tooltipWindow.targetItem
        function onXChanged() {
            if (tooltipWindow.visible) tooltipWindow._showNow();
        }
        function onYChanged() {
            if (tooltipWindow.visible) tooltipWindow._showNow();
        }
        function onWidthChanged() {
            if (tooltipWindow.visible) tooltipWindow._showNow();
        }
        function onHeightChanged() {
            if (tooltipWindow.visible) tooltipWindow._showNow();
        }
    }

    Rectangle {
        anchors.fill: parent
        radius: 20 * Theme.scale(Screen)
        color: Theme.backgroundTertiary || "#222"
        border.color: Theme.outline || "#444"
        border.width: 1 * Theme.scale(Screen)
        opacity: 0.97
        z: 1
    }

    Text {
        id: tooltipText
        text: tooltipWindow.text
        color: Theme.textPrimary
        font.family: Theme.fontFamily
        font.pixelSize: Theme.fontSizeSmall * Theme.scale(Screen)
        anchors.centerIn: parent
        horizontalAlignment: Text.AlignHCenter
        verticalAlignment: Text.AlignVCenter
        wrapMode: Text.Wrap
        padding: 8
        z: 2
    }

    MouseArea {
        anchors.fill: parent
        hoverEnabled: true
        onExited: tooltipWindow.tooltipVisible = false
        cursorShape: Qt.ArrowCursor
    }

    onTextChanged: {
        width = Math.max(minimumWidth * Theme.scale(Screen), tooltipText.implicitWidth + 24 * Theme.scale(Screen));
        height = Math.max(minimumHeight * Theme.scale(Screen), tooltipText.implicitHeight + 16 * Theme.scale(Screen));
    }
}<|MERGE_RESOLUTION|>--- conflicted
+++ resolved
@@ -9,10 +9,6 @@
     property Item targetItem: null
     property int delay: 300
 
-<<<<<<< HEAD
-    // New property to control positioning: true => above, false => below
-=======
->>>>>>> 8a6b842e
     property bool positionAbove: true
 
     flags: Qt.ToolTip | Qt.FramelessWindowHint | Qt.WindowStaysOnTopHint
@@ -37,13 +33,8 @@
     }
 
     function _showNow() {
-<<<<<<< HEAD
-        width = Math.max(50, tooltipText.implicitWidth + 24)
-        height = Math.max(50, tooltipText.implicitHeight + 16)
-=======
         width = Math.max(50 * Theme.scale(Screen), tooltipText.implicitWidth + 24 * Theme.scale(Screen))
         height = Math.max(50 * Theme.scale(Screen), tooltipText.implicitHeight + 16 * Theme.scale(Screen))
->>>>>>> 8a6b842e
 
         if (!targetItem) return;
 
