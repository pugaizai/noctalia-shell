--- conflicted
+++ resolved
@@ -16,12 +16,14 @@
   property Component panelContent: null
   property int panelWidth: 1500
   property int panelHeight: 400
-  property bool panelAnchorCentered: false
+  property color panelBackgroundColor: Color.mSurface
+
+  property bool panelAnchorHorizontalCenter: false
+  property bool panelAnchorVerticalCenter: false
+  property bool panelAnchorTop: false
+  property bool panelAnchorBottom: false
   property bool panelAnchorLeft: false
   property bool panelAnchorRight: false
-  property bool panelAnchorBottomCentered: false
-  property bool panelAnchorTopCentered: false
-  property color panelBackgroundColor: Color.mSurface
 
   // Properties to support positioning relative to the opener (button)
   property bool useButtonPosition: false
@@ -164,7 +166,12 @@
         width: panelWidth
         height: panelHeight
 
-<<<<<<< HEAD
+        scale: root.scaleValue
+        opacity: root.opacityValue
+
+        x: calculatedX
+        y: calculatedY
+
         property int calculatedX: {
           if (root.useButtonPosition) {
             // Position panel relative to button
@@ -175,9 +182,9 @@
             var minX = Style.marginS * scaling
 
             return Math.max(minX, Math.min(targetX, maxX))
-          } else if (!panelAnchorCentered && panelAnchorLeft) {
+          } else if (!panelAnchorHorizontalCenter && panelAnchorLeft) {
             return Style.marginS * scaling
-          } else if (!panelAnchorCentered && panelAnchorRight) {
+          } else if (!panelAnchorHorizontalCenter && panelAnchorRight) {
             return panelWindow.width - panelWidth - (Style.marginS * scaling)
           } else {
             return (panelWindow.width - panelWidth) / 2
@@ -185,53 +192,26 @@
         }
 
         property int calculatedY: {
-          // Position panel below or above the bar
-          if (!panelAnchorCentered) {
-            if (!barAtBottom) {
-              return Style.marginS * scaling
-            } else {
-              return panelWindow.height - panelHeight - (Style.marginS * scaling)
-            }
+          if (panelAnchorVerticalCenter) {
+            return (panelWindow.height - panelHeight) / 2
+          }
+          else if (panelAnchorBottom) {
+            return panelWindow.height - panelHeight - (Style.marginS * scaling)
+          }
+          else if (panelAnchorTop) {
+            return (Style.marginS * scaling)
+          }
+          else if (panelAnchorBottom) {
+            panelWindow.height - panelHeight - (Style.marginS * scaling)
+          }
+          else if (!barAtBottom) {
+            // Below the top bar
+            return Style.marginS * scaling
           } else {
-            return (panelWindow.height - panelHeight) / 2
-          }
-=======
-        anchors {
-          // Top/bottom centered modes
-          horizontalCenter: (panelAnchorTopCentered || panelAnchorBottomCentered) ? parent.horizontalCenter : undefined
-          top: panelAnchorTopCentered ? parent.top : (!panelAnchorTopCentered && !panelAnchorBottomCentered
-                                                      && !panelAnchorCentered
-                                                      && (Settings.data.bar.position === "top") ? parent.top : undefined)
-          bottom: panelAnchorBottomCentered ? parent.bottom : ((!panelAnchorBottomCentered && !panelAnchorCentered
-                                                                && (Settings.data.bar.position === "bottom")) ? parent.bottom : undefined)
-
-          // Fully centered mode
-          centerIn: (!panelAnchorTopCentered && !panelAnchorBottomCentered && panelAnchorCentered) ? parent : null
-
-          // Side-anchored modes
-          left: (!panelAnchorTopCentered && !panelAnchorBottomCentered && !panelAnchorCentered
-                 && panelAnchorLeft) ? parent.left : parent.center
-          right: (!panelAnchorTopCentered && !panelAnchorBottomCentered && !panelAnchorCentered
-                  && panelAnchorRight) ? parent.right : parent.center
-
-          // margins
-          topMargin: panelAnchorTopCentered ? Style.marginS * scaling : (!panelAnchorBottomCentered
-                                                                         && !panelAnchorCentered
-                                                                         && (Settings.data.bar.position
-                                                                             === "top")) ? Style.marginS * scaling : undefined
-          bottomMargin: panelAnchorBottomCentered ? Style.marginS * scaling : (!panelAnchorCentered
-                                                                               && (Settings.data.bar.position
-                                                                                   === "bottom") ? Style.marginS * scaling : undefined)
-          rightMargin: (!panelAnchorTopCentered && !panelAnchorBottomCentered && !panelAnchorCentered
-                        && panelAnchorRight) ? Style.marginS * scaling : undefined
->>>>>>> f3f0f611
-        }
-
-        x: calculatedX
-        y: calculatedY
-
-        scale: root.scaleValue
-        opacity: root.opacityValue
+            // Above the bottom bar
+            return panelWindow.height - panelHeight - (Style.marginS * scaling)
+          }
+        }
 
         // Animate in when component is completed
         Component.onCompleted: {
