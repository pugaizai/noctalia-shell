--- conflicted
+++ resolved
@@ -27,11 +27,7 @@
     property double currentTemp: 0
     locked: false
 
-<<<<<<< HEAD
-    // On component completed, request to fetch weather data, with a little delay.
-    // Without this delay the city name is not loaded yet.
-=======
->>>>>>> b95d8acd
+    // Request to fetch weather with a little delay to ensure weatherCity is properly loaded.
     Component.onCompleted: {
         Qt.callLater(function () {
             fetchWeatherData();
