import QtQuick
import Quickshell
import Quickshell.Wayland
import Quickshell.Widgets
import qs.Components
import qs.Settings

PanelWindow {
    id: activeWindowPanel

    // Lower case "screen" from modelData
    property int barHeight: 36 * Theme.scale(screen)

    screen: (typeof modelData !== 'undefined' ? modelData : null)
    WlrLayershell.exclusionMode: ExclusionMode.Ignore
    anchors.top: true
    anchors.left: true
    anchors.right: true
    focusable: false
    margins.top: barHeight
    visible: Settings.settings.showActiveWindow && !activeWindowWrapper.finallyHidden 
    implicitHeight: activeWindowTitleContainer.height
    implicitWidth: 0
    color: "transparent"

    function getIcon() {
        var icon = Quickshell.iconPath(ToplevelManager.activeToplevel.appId.toLowerCase(), true);
        if (!icon) {
            icon = Quickshell.iconPath(ToplevelManager.activeToplevel.appId, true);
        }
        if (!icon) {
            icon = Quickshell.iconPath(ToplevelManager.activeToplevel.title, true);
        }
        if (!icon) {
            icon = Quickshell.iconPath(ToplevelManager.activeToplevel.title.toLowerCase(), "application-x-executable");
        }

        return icon;
    }

    Item {
        id: activeWindowWrapper
        width: parent.width
        property int fullHeight: activeWindowTitleContainer.height
        property bool shouldShow: false
        property bool finallyHidden: false

        Timer {
            id: visibilityTimer
            interval: 1500
            running: false
            onTriggered: {
                activeWindowWrapper.shouldShow = false;
                hideTimer.restart();
            }
        }

        Timer {
            id: hideTimer
            interval: 300
            running: false
            onTriggered: {
                activeWindowWrapper.finallyHidden = true;
            }
        }

        Connections {
            target: ToplevelManager
            function onActiveToplevelChanged() {
                if (ToplevelManager.activeToplevel?.appId) {
                    activeWindowWrapper.shouldShow = true;
                    activeWindowWrapper.finallyHidden = false;
                    visibilityTimer.restart();
                } else {
                    activeWindowWrapper.shouldShow = false;
                    hideTimer.restart();
                    visibilityTimer.stop();
                }
            }
        }

        y: shouldShow ? 0 : -activeWindowPanel.barHeight
        height: shouldShow ? fullHeight : 1
        opacity: shouldShow ? 1 : 0
        clip: true

        Behavior on height {
            NumberAnimation {
                duration: 300
                easing.type: Easing.OutQuad
            }
        }
        Behavior on y {
            NumberAnimation {
                duration: 300
                easing.type: Easing.OutQuad
            }
        }
        Behavior on opacity {
            NumberAnimation {
                duration: 250
            }
        }

        Rectangle {
            id: activeWindowTitleContainer
            color: "transparent"


            width: Math.min(barBackground.width - 200, activeWindowTitle.implicitWidth + (Settings.settings.showActiveWindowIcon ? 28 : 22)) + 16
            height: activeWindowTitle.implicitHeight + 12

            anchors.top: parent.top
            anchors.horizontalCenter: parent.horizontalCenter

<<<<<<< HEAD
            IconImage {
                id: icon
                width: 12
                height: 12
                anchors.left: parent.left
                anchors.leftMargin: 6
                anchors.verticalCenter: parent.verticalCenter
                source: ToplevelManager?.activeToplevel ? getIcon() : ""
                visible: Settings.settings.showActiveWindowIcon
                anchors.verticalCenterOffset: -3

            }

            Text {
                id: activeWindowTitle
                text: ToplevelManager?.activeToplevel?.title && ToplevelManager?.activeToplevel?.title.length > 60 ? ToplevelManager?.activeToplevel?.title.substring(0, 60) + "..." : ToplevelManager?.activeToplevel?.title || ""
                font.pixelSize: 12
                color: Theme.textSecondary
                anchors.left: icon.right
                anchors.leftMargin: Settings.settings.showActiveWindowIcon ? 4 : 6
                anchors.right: parent.right
                anchors.rightMargin: 6
                anchors.verticalCenter: parent.verticalCenter
                anchors.verticalCenterOffset: -3
                horizontalAlignment: Settings.settings.showActiveWindowIcon ? Text.AlignRight : Text.AlignHCenter
                verticalAlignment: Text.AlignVCenter
                maximumLineCount: 1
            }
        }
=======
            Rectangle {
                id: innerRect

                bottomLeftRadius: Math.max(0, width / 2)
                bottomRightRadius: Math.max(0, width / 2)
                color: Theme.backgroundPrimary
                anchors {
                    fill: parent
                    leftMargin: 0
                    rightMargin: 0
                    topMargin: -1
                    bottomMargin: 0
                }
            

                border.color: Theme.outline || "#444";
                border.width: 1;

                IconImage {
                    id: icon
                    width: 12
                    height: 12
                    anchors.left: parent.left
                    anchors.leftMargin: 14
                    anchors.verticalCenter: parent.verticalCenter
                    source: ToplevelManager?.activeToplevel ? getIcon() : ""
                    visible: Settings.settings.showActiveWindowIcon
                    anchors.verticalCenterOffset: -3
>>>>>>> 8a6b842e

                }

                Text {
                    id: activeWindowTitle
                    text: ToplevelManager?.activeToplevel?.title && ToplevelManager?.activeToplevel?.title.length > 60 ? ToplevelManager?.activeToplevel?.title.substring(0, 60) + "..." : ToplevelManager?.activeToplevel?.title || ""
                    font.pixelSize: 12 * Theme.scale(Screen)
                    color: Theme.textSecondary
                    anchors.left: icon.right
                    anchors.leftMargin: Settings.settings.showActiveWindowIcon ? 4 : 6
                    anchors.right: parent.right
                    anchors.rightMargin: 14
                    anchors.verticalCenter: parent.verticalCenter
                    anchors.verticalCenterOffset: -3
                    horizontalAlignment: Settings.settings.showActiveWindowIcon ? Text.AlignRight : Text.AlignHCenter
                    verticalAlignment: Text.AlignVCenter
                    maximumLineCount: 1
                }
            }
        }
    }
}<|MERGE_RESOLUTION|>--- conflicted
+++ resolved
@@ -113,37 +113,6 @@
             anchors.top: parent.top
             anchors.horizontalCenter: parent.horizontalCenter
 
-<<<<<<< HEAD
-            IconImage {
-                id: icon
-                width: 12
-                height: 12
-                anchors.left: parent.left
-                anchors.leftMargin: 6
-                anchors.verticalCenter: parent.verticalCenter
-                source: ToplevelManager?.activeToplevel ? getIcon() : ""
-                visible: Settings.settings.showActiveWindowIcon
-                anchors.verticalCenterOffset: -3
-
-            }
-
-            Text {
-                id: activeWindowTitle
-                text: ToplevelManager?.activeToplevel?.title && ToplevelManager?.activeToplevel?.title.length > 60 ? ToplevelManager?.activeToplevel?.title.substring(0, 60) + "..." : ToplevelManager?.activeToplevel?.title || ""
-                font.pixelSize: 12
-                color: Theme.textSecondary
-                anchors.left: icon.right
-                anchors.leftMargin: Settings.settings.showActiveWindowIcon ? 4 : 6
-                anchors.right: parent.right
-                anchors.rightMargin: 6
-                anchors.verticalCenter: parent.verticalCenter
-                anchors.verticalCenterOffset: -3
-                horizontalAlignment: Settings.settings.showActiveWindowIcon ? Text.AlignRight : Text.AlignHCenter
-                verticalAlignment: Text.AlignVCenter
-                maximumLineCount: 1
-            }
-        }
-=======
             Rectangle {
                 id: innerRect
 
@@ -172,7 +141,6 @@
                     source: ToplevelManager?.activeToplevel ? getIcon() : ""
                     visible: Settings.settings.showActiveWindowIcon
                     anchors.verticalCenterOffset: -3
->>>>>>> 8a6b842e
 
                 }
 
