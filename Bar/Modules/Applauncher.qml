import QtQuick
import QtQuick.Controls
import QtQuick.Layouts
import Quickshell
import Quickshell.Io
import Quickshell.Wayland
import Quickshell.Widgets
import qs.Components
import qs.Settings

import "../../Helpers/Fuzzysort.js" as Fuzzysort

PanelWithOverlay {
    Timer {
        id: clipboardTimer
        interval: 1000
        repeat: true
        running: appLauncherPanel.visible && searchField.text.startsWith(">clip")
        onTriggered: {
            updateClipboardHistory();
        }
    }

    property var clipboardHistory: []
    property bool clipboardInitialized: false

    Process {
        id: clipboardTypeProcess
        property bool isLoading: false
        property var currentTypes: []

        onExited: (exitCode, exitStatus) => {
            if (exitCode === 0) {
                currentTypes = String(stdout.text).trim().split('\n').filter(t => t);

                const imageType = currentTypes.find(t => t.startsWith('image/'));
                if (imageType) {
                    clipboardImageProcess.mimeType = imageType;
                    clipboardImageProcess.command = ["sh", "-c", `wl-paste -n -t "${imageType}" | base64 -w 0`];
                    clipboardImageProcess.running = true;
                } else {

                    clipboardHistoryProcess.command = ["wl-paste", "-n", "--type", "text/plain"];
                    clipboardHistoryProcess.running = true;
                }
            } else {

                clipboardTypeProcess.isLoading = false;
            }
        }

        stdout: StdioCollector {}
    }

    Process {
        id: clipboardImageProcess
        property string mimeType: ""

        onExited: (exitCode, exitStatus) => {
            if (exitCode === 0) {
                const base64 = stdout.text.trim();
                if (base64) {
                    const entry = {
                        type: 'image',
                        mimeType: mimeType,
                        data: `data:${mimeType};base64,${base64}`,
                        timestamp: new Date().getTime()
                    };
                    
    
                    const exists = clipboardHistory.find(item => 
                        item.type === 'image' && item.data === entry.data
                    );

                    if (!exists) {
                        clipboardHistory = [entry, ...clipboardHistory].slice(0, 20);
                        root.updateFilter();
                    }
                }
            }
            
            if (!clipboardHistoryProcess.isLoading) {
                clipboardInitialized = true;
            }
            clipboardTypeProcess.isLoading = false;
        }

        stdout: StdioCollector {}
    }

    Process {
        id: clipboardHistoryProcess
        property bool isLoading: false

        onExited: (exitCode, exitStatus) => {
            if (exitCode === 0) {
                const content = String(stdout.text).trim();
                if (content && !content.startsWith("vscode-file://")) {
                    const entry = {
                        type: 'text',
                        content: content,
                        timestamp: new Date().getTime()
                    };

    
                    const exists = clipboardHistory.find(item => {
                        if (item.type === 'text') {
                            return item.content === content;
                        }
        
                        return item === content;
                    });

                    if (!exists) {
        
                        const newHistory = clipboardHistory.map(item => {
                            if (typeof item === 'string') {
                                return {
                                    type: 'text',
                                    content: item,
                                    timestamp: new Date().getTime()
                                };
                            }
                            return item;
                        });
                        
                        clipboardHistory = [entry, ...newHistory].slice(0, 20);
                    }
                }
            } else {

                clipboardHistoryProcess.isLoading = false;
            }
            clipboardInitialized = true;
            clipboardTypeProcess.isLoading = false;
            root.updateFilter();
        }

        stdout: StdioCollector {}
    }

    

    function updateClipboardHistory() {
        if (!clipboardTypeProcess.isLoading && !clipboardHistoryProcess.isLoading) {
            clipboardTypeProcess.isLoading = true;
            clipboardTypeProcess.command = ["wl-paste", "-l"];
            clipboardTypeProcess.running = true;
        }
    }

    id: appLauncherPanel
    WlrLayershell.keyboardFocus: WlrKeyboardFocus.OnDemand
    
    function isPinned(app) {
        return app && app.execString && Settings.settings.pinnedExecs.indexOf(app.execString) !== -1;
    }

    function togglePin(app) {
        if (!app || !app.execString) return;
        var arr = Settings.settings.pinnedExecs ? Settings.settings.pinnedExecs.slice() : [];
        var idx = arr.indexOf(app.execString);
        if (idx === -1) {
            arr.push(app.execString);
        } else {
            arr.splice(idx, 1);
        }
        Settings.settings.pinnedExecs = arr;
        root.updateFilter();
    }
    
    function showAt() {
        appLauncherPanelRect.showAt();
    }

    function hidePanel() {
        appLauncherPanelRect.hidePanel();
    }

    function show() {
        appLauncherPanelRect.showAt();
    }

    function dismiss() {
        appLauncherPanelRect.hidePanel();
    }

    Rectangle {
        id: appLauncherPanelRect
        implicitWidth: 460
        implicitHeight: 640
        color: "transparent"
        visible: parent.visible
        property bool shouldBeVisible: false
        anchors.top: parent.top
        anchors.horizontalCenter: parent.horizontalCenter

        function showAt() {
            appLauncherPanel.visible = true;
            shouldBeVisible = true;
            searchField.forceActiveFocus();
            root.selectedIndex = 0;
            root.appModel = DesktopEntries.applications.values;
            root.updateFilter();
        }

        function hidePanel() {
            shouldBeVisible = false;
            searchField.text = "";
            root.selectedIndex = 0;
        }

        // Prevent closing when clicking in the panel bg
        MouseArea {
            anchors.fill: parent
        }

        Rectangle {
            id: root
            width: 460
            height: 640
            x: (parent.width - width) / 2
            color: Theme.backgroundPrimary
            bottomLeftRadius: 28
            bottomRightRadius: 28

            property var appModel: DesktopEntries.applications.values
            property var filteredApps: []
            property int selectedIndex: 0
            property int targetY: (parent.height - height) / 2
            y: appLauncherPanelRect.shouldBeVisible ? targetY : -height
            Behavior on y {
                NumberAnimation {
                    duration: 300
                    easing.type: Easing.OutCubic
                }
            }
            scale: appLauncherPanelRect.shouldBeVisible ? 1 : 0
            Behavior on scale {
                NumberAnimation {
                    duration: 200
                    easing.type: Easing.InOutCubic
                }
            }
            onScaleChanged: {
                if (scale === 0 && !appLauncherPanelRect.shouldBeVisible) {
                    appLauncherPanel.visible = false;
                }
            }

            function isMathExpression(str) {
                return /^[-+*/().0-9\s]+$/.test(str);
            }

            function safeEval(expr) {
                try {
                    return Function('return (' + expr + ')')();
                } catch (e) {
                    return undefined;
                }
            }

            function updateFilter() {
                var query = searchField.text ? searchField.text.toLowerCase() : "";
                var apps = root.appModel.slice();
                var results = [];
                

                if (query === ">") {
                    results.push({
                        isCommand: true,
                        name: ">calc",
                        content: "Calculator - evaluate mathematical expressions",
                        icon: "calculate",
                        execute: function() {
                            searchField.text = ">calc ";
                            searchField.cursorPosition = searchField.text.length;
                        }
                    });
                    
                    results.push({
                        isCommand: true,
                        name: ">clip",
                        content: "Clipboard history - browse and restore clipboard items",
                        icon: "content_paste",
                        execute: function() {
                            searchField.text = ">clip ";
                            searchField.cursorPosition = searchField.text.length;
                        }
                    });
                    
                    root.filteredApps = results;
                    return;
                }
                

                if (query.startsWith(">clip")) {
                    if (!clipboardInitialized) {
                        updateClipboardHistory();
                    }
                    const searchTerm = query.slice(5).trim();
                    
                    clipboardHistory.forEach(function(clip, index) {
                        let searchContent = clip.type === 'image' ? 
                            clip.mimeType : 
                            clip.content || clip;  // Support both new object format and old string format
                            
                        if (!searchTerm || searchContent.toLowerCase().includes(searchTerm)) {
                            let entry;
                            if (clip.type === 'image') {
                                entry = {
                                    isClipboard: true,
                                    name: "Image from " + new Date(clip.timestamp).toLocaleTimeString(),
                                    content: "Image: " + clip.mimeType,
                                    icon: "image",
                                    type: 'image',
                                    data: clip.data,
                                    execute: function() {
                                        // Convert base64 image data back to binary and copy to clipboard
                                        const base64Data = clip.data.split(',')[1];
                                        clipboardTypeProcess.command = ["sh", "-c", `echo '${base64Data}' | base64 -d | wl-copy -t '${clip.mimeType}'`];
                                        clipboardTypeProcess.running = true;
                                    }
                                };
                            } else {
                                const textContent = clip.content || clip;  // Support both new object format and old string format
                                let displayContent = textContent;
                                let previewContent = "";
                                
                                // Clean up whitespace for display
                                displayContent = displayContent.replace(/\s+/g, ' ').trim();
                                
                                // Truncate long content and show preview
                                if (displayContent.length > 50) {
                                    previewContent = displayContent;
                                    // Show first line or first 50 characters as title
                                    displayContent = displayContent.split('\n')[0].substring(0, 50) + "...";
                                }
                                
                                entry = {
                                    isClipboard: true,
                                    name: displayContent,
                                    content: previewContent || textContent,
                                    icon: "content_paste",
                                    execute: function() {
                                        Quickshell.execDetached(["sh", "-c", "echo -n '" + textContent.replace(/'/g, "'\\''") + "' | wl-copy"]);
                                    }
                                };
                            }
                            results.push(entry);
                        }
                    });
                    
                    if (results.length === 0) {
                        results.push({
                            isClipboard: true,
                            name: "No clipboard history",
                            content: "No matching clipboard entries found",
                            icon: "content_paste_off"
                        });
                    }
                    
                    root.filteredApps = results;
                    return;
                }
                

                if (query.startsWith(">calc")) {
                    var expr = searchField.text.slice(5).trim();
                    if (expr && isMathExpression(expr)) {
                        var value = safeEval(expr);
                        if (value !== undefined && value !== null && value !== "") {
                            results.push({
                                isCalculator: true,
                                name: `Calculator: ${expr} = ${value}`,
                                result: value,
                                expr: expr,
                                icon: "calculate"
                            });
                        }
                    }
                    
    
                    var pinned = [];
                    var unpinned = [];
                    for (var i = 0; i < results.length; ++i) {
                        var app = results[i];
                        if (app.execString && Settings.settings.pinnedExecs.indexOf(app.execString) !== -1) {
                            pinned.push(app);
                        } else {
                            unpinned.push(app);
                        }
                    }
                    // Sort pinned apps alphabetically for consistent display
                    pinned.sort(function(a, b) {
                        return a.name.toLowerCase().localeCompare(b.name.toLowerCase());
                    });
                    root.filteredApps = pinned.concat(unpinned);
                    root.selectedIndex = 0;
                    return;
                }
                if (!query) {
                    results = results.concat(apps.sort(function (a, b) {
                        return a.name.toLowerCase().localeCompare(b.name.toLowerCase());
                    }));
                } else {
                    var fuzzyResults = Fuzzysort.go(query, apps, {
                        keys: ["name", "comment", "genericName"]
                    });
                    results = results.concat(fuzzyResults.map(function (r) {
                        return r.obj;
                    }));
                }

                var pinned = [];
                var unpinned = [];
                for (var i = 0; i < results.length; ++i) {
                    var app = results[i];
                    if (app.execString && Settings.settings.pinnedExecs.indexOf(app.execString) !== -1) {
                        pinned.push(app);
                    } else {
                        unpinned.push(app);
                    }
                }
                // Sort pinned alphabetically
                pinned.sort(function(a, b) {
                    return a.name.toLowerCase().localeCompare(b.name.toLowerCase());
                });
                root.filteredApps = pinned.concat(unpinned);
                root.selectedIndex = 0;
            }

            function selectNext() {
                if (filteredApps.length > 0)
                    selectedIndex = Math.min(selectedIndex + 1, filteredApps.length - 1);
            }

            function selectPrev() {
                if (filteredApps.length > 0)
                    selectedIndex = Math.max(selectedIndex - 1, 0);
            }

            function activateSelected() {
                if (filteredApps.length === 0)
                    return;

                var modelData = filteredApps[selectedIndex];
                const termEmu = Quickshell.env("TERMINAL") || Quickshell.env("TERM_PROGRAM") || "";

                if (modelData.isCalculator) {
                    Qt.callLater(function () {
                        Quickshell.clipboardText = String(modelData.result);
                        Quickshell.execDetached(["notify-send", "Calculator Result", `${modelData.expr} = ${modelData.result} (copied to clipboard)`]);
                    });
                } else if (modelData.isCommand) {
    
                    modelData.execute();
                    return;
                } else if (modelData.runInTerminal && termEmu){
                    Quickshell.execDetached([termEmu, "-e", modelData.execString.trim()]);
                } else if (modelData.execute) {
                    modelData.execute();
                } else {
                    var execCmd = modelData.execString || modelData.exec || "";
                    if (execCmd) {
                        execCmd = execCmd.replace(/\s?%[fFuUdDnNiCkvm]/g, '');
                        Quickshell.execDetached(["sh", "-c", execCmd.trim()]);
                    }
                }

                appLauncherPanel.hidePanel();
                searchField.text = "";
            }

            Component.onCompleted: updateFilter()

            RowLayout {
                anchors.fill: parent
                anchors.margins: 32
                spacing: 18

        
                Rectangle {
<<<<<<< HEAD
                    id: searchBar
                    color: Theme.surfaceVariant
                    radius: 20
                    height: 48
                    Layout.fillWidth: true
                    border.color: searchField.activeFocus ? Theme.accentPrimary : Theme.outline
                    border.width: searchField.activeFocus ? 2 : 1

                    RowLayout {
                        anchors.left: parent.left
                        anchors.right: parent.right
                        anchors.verticalCenter: parent.verticalCenter
                        anchors.leftMargin: 14
                        anchors.rightMargin: 14
                        spacing: 10
                        Text {
                            text: "search"
                            font.family: "Material Symbols Outlined"
                            font.pixelSize: Theme.fontSizeHeader
                            color: searchField.activeFocus ? Theme.accentPrimary : Theme.textSecondary
                            verticalAlignment: Text.AlignVCenter
                            Layout.alignment: Qt.AlignVCenter
                        }
                        TextField {
                            id: searchField
                            placeholderText: "Search apps..."
                            color: Theme.textPrimary
                            placeholderTextColor: Theme.textSecondary
                            background: null
                            font.family: Theme.fontFamily
                            font.pixelSize: Theme.fontSizeBody
                            Layout.fillWidth: true
                            Layout.alignment: Qt.AlignVCenter
                            onTextChanged: root.updateFilter()
                            selectedTextColor: Theme.onAccent
                            selectionColor: Theme.accentPrimary
                            padding: 0
                            verticalAlignment: TextInput.AlignVCenter
                            leftPadding: 0
                            rightPadding: 0
                            topPadding: 0
                            bottomPadding: 0
                            font.bold: true
                            Component.onCompleted: contentItem.cursorColor = Theme.textPrimary
                            onActiveFocusChanged: contentItem.cursorColor = Theme.textPrimary

                            Keys.onDownPressed: root.selectNext()
                            Keys.onUpPressed: root.selectPrev()
                            Keys.onEnterPressed: root.activateSelected()
                            Keys.onReturnPressed: root.activateSelected()
                            Keys.onEscapePressed: appLauncherPanel.hidePanel()
                        }
                    }
                    Behavior on border.color {
                        ColorAnimation {
                            duration: 120
                        }
                    }
                    Behavior on border.width {
                        NumberAnimation {
                            duration: 120
=======
                    id: previewPanel
                    Layout.preferredWidth: 200
                    Layout.fillHeight: true
                    color: Theme.surface
                    radius: 20
                    visible: false

                    Rectangle {
                        anchors.fill: parent
                        anchors.margins: 16
                        color: "transparent"
                        clip: true

                        Image {
                            id: previewImage
                            anchors.fill: parent
                            fillMode: Image.PreserveAspectFit
                            asynchronous: true
                            cache: true
                            smooth: true
>>>>>>> 8a6b842e
                        }
                    }
                }

        
                ColumnLayout {
                    Layout.fillWidth: true
                    Layout.fillHeight: true
                    spacing: 18

            
                    Rectangle {
                        id: searchBar
                        color: Theme.surfaceVariant
                        radius: 20
                        height: 48
                        Layout.fillWidth: true
                        border.color: searchField.activeFocus ? Theme.accentPrimary : Theme.outline
                        border.width: searchField.activeFocus ? 2 : 1

                        RowLayout {
                            anchors.left: parent.left
                            anchors.right: parent.right
                            anchors.verticalCenter: parent.verticalCenter
                            anchors.leftMargin: 14
                            anchors.rightMargin: 14
                            spacing: 10

                            Text {
                                text: "search"
                                font.family: "Material Symbols Outlined"
                                font.pixelSize: Theme.fontSizeHeader * Theme.scale(Screen)
                                color: searchField.activeFocus ? Theme.accentPrimary : Theme.textSecondary
                                verticalAlignment: Text.AlignVCenter
                                Layout.alignment: Qt.AlignVCenter
                            }

                            TextField {
                                id: searchField
                                placeholderText: "Search apps..."
                                color: Theme.textPrimary
                                placeholderTextColor: Theme.textSecondary
                                background: null
                                font.family: Theme.fontFamily
                                font.pixelSize: Theme.fontSizeBody * Theme.scale(Screen)
                                Layout.fillWidth: true
                                Layout.alignment: Qt.AlignVCenter
                                onTextChanged: root.updateFilter()
                                selectedTextColor: Theme.onAccent
                                selectionColor: Theme.accentPrimary
                                padding: 0
                                verticalAlignment: TextInput.AlignVCenter
                                leftPadding: 0
                                rightPadding: 0
                                topPadding: 0
                                bottomPadding: 0
                                font.bold: true
                                Component.onCompleted: contentItem.cursorColor = Theme.textPrimary
                                onActiveFocusChanged: contentItem.cursorColor = Theme.textPrimary

                                Keys.onDownPressed: root.selectNext()
                                Keys.onUpPressed: root.selectPrev()
                                Keys.onEnterPressed: root.activateSelected()
                                Keys.onReturnPressed: root.activateSelected()
                                Keys.onEscapePressed: appLauncherPanel.hidePanel()
                            }
                        }

                        Behavior on border.color {
                            ColorAnimation {
                                duration: 120
                            }
                        }

                        Behavior on border.width {
                            NumberAnimation {
                                duration: 120
                            }
                        }
                    }

            
                    Rectangle {
                        color: Theme.surface
                        radius: 20
                        Layout.fillWidth: true
                        Layout.fillHeight: true
                        clip: true
                        property int innerPadding: 16

                        ListView {
                            id: appList
                            anchors.fill: parent
                            anchors.margins: parent.innerPadding
                            spacing: 2
                            model: root.filteredApps
                            currentIndex: root.selectedIndex
                            delegate: Item {
                                id: appDelegate
                                width: appList.width
                                height: (modelData.isClipboard || modelData.isCommand) ? 64 : 48
                                property bool hovered: mouseArea.containsMouse
                                property bool isSelected: index === root.selectedIndex

                                Rectangle {
                                    anchors.fill: parent
                                    color: (hovered || isSelected)
                                        ? Theme.accentPrimary
                                        : (appLauncherPanel.isPinned(modelData) ? Theme.surfaceVariant : "transparent")
                                    radius: 12
                                    border.color: appLauncherPanel.isPinned(modelData)
                                        ? "transparent"
                                        : (hovered || isSelected ? Theme.accentPrimary : "transparent")
                                    border.width: appLauncherPanel.isPinned(modelData) ? 0 : (hovered || isSelected ? 2 : 0)

                                    Behavior on color {
                                        ColorAnimation {
                                            duration: 120
                                        }
                                    }

                                    Behavior on border.color {
                                        ColorAnimation {
                                            duration: 120
                                        }
                                    }

                                    Behavior on border.width {
                                        NumberAnimation {
                                            duration: 120
                                        }
                                    }
                                }

<<<<<<< HEAD
                            RowLayout {
                                anchors.fill: parent
                                anchors.leftMargin: 10
                                anchors.rightMargin: 10
                                spacing: 10
                                Item {
                                    width: 28
                                    height: 28
                                    property bool iconLoaded: !modelData.isCalculator && iconImg.status === Image.Ready && iconImg.source !== "" && iconImg.status !== Image.Error
                                    IconImage {
                                        id: iconImg
                                        anchors.fill: parent
                                        asynchronous: true
                                        source: modelData.isCalculator ? "qrc:/icons/calculate.svg" : Quickshell.iconPath(modelData.icon, "application-x-executable")
                                        visible: modelData.isCalculator || parent.iconLoaded
=======
                                RowLayout {
                                    anchors.fill: parent
                                    anchors.leftMargin: 10
                                    anchors.rightMargin: 10
                                    spacing: 10

                                    Item {
                                        width: 28
                                        height: 28
                                        property bool iconLoaded: !modelData.isCalculator && !modelData.isClipboard && !modelData.isCommand && iconImg.status === Image.Ready && iconImg.source !== "" && iconImg.status !== Image.Error
                                        
                                        Image {
                                            id: clipboardImage
                                            anchors.fill: parent
                                            visible: modelData.type === 'image'
                                            source: modelData.data || ""
                                            fillMode: Image.PreserveAspectCrop
                                            asynchronous: true
                                            cache: true

                                            MouseArea {
                                                anchors.fill: parent
                                                hoverEnabled: true
                                                propagateComposedEvents: true
                                                onContainsMouseChanged: {
                                                    if (containsMouse && modelData.type === 'image') {
                                                        previewImage.source = modelData.data;
                                                        previewPanel.visible = true;
                                                    } else {
                                                        previewPanel.visible = false;
                                                    }
                                                }
                                                onMouseXChanged: mouse.accepted = false
                                                onMouseYChanged: mouse.accepted = false
                                                onClicked: mouse.accepted = false
                                            }
                                        }

                                        IconImage {
                                            id: iconImg
                                            anchors.fill: parent
                                            asynchronous: true
                                            source: modelData.isCalculator ? "qrc:/icons/calculate.svg" : 
                                                    modelData.isClipboard ? "qrc:/icons/" + modelData.icon + ".svg" :
                                                    modelData.isCommand ? "qrc:/icons/" + modelData.icon + ".svg" :
                                                    Quickshell.iconPath(modelData.icon, "application-x-executable")
                                            visible: (modelData.isCalculator || modelData.isClipboard || modelData.isCommand || parent.iconLoaded) && modelData.type !== 'image'
                                        }
                                        
                                        Text {
                                            anchors.centerIn: parent
                                            visible: !modelData.isCalculator && !modelData.isClipboard && !modelData.isCommand && !parent.iconLoaded && modelData.type !== 'image'
                                            text: "broken_image"
                                            font.family: "Material Symbols Outlined"
                                            font.pixelSize: Theme.fontSizeHeader * Theme.scale(Screen)
                                            color: Theme.accentPrimary
                                        }
>>>>>>> 8a6b842e
                                    }

                                    ColumnLayout {
                                        Layout.fillWidth: true
                                        spacing: 1

                                        Text {
                                            text: modelData.name
                                            color: (hovered || isSelected) ? Theme.onAccent : (appLauncherPanel.isPinned(modelData) ? Theme.textPrimary : Theme.textPrimary)
                                            font.family: Theme.fontFamily
                                            font.pixelSize: Theme.fontSizeSmall * Theme.scale(Screen)
                                            font.bold: hovered || isSelected
                                            verticalAlignment: Text.AlignVCenter
                                            elide: Text.ElideRight
                                            Layout.fillWidth: true
                                        }

                                        Text {
                                            text: modelData.isCalculator ? (modelData.expr + " = " + modelData.result) : 
                                                  modelData.isClipboard ? modelData.content :
                                                  modelData.isCommand ? modelData.content :
                                                  (modelData.comment || modelData.genericName || "No description available")
                                            color: (hovered || isSelected) ? Theme.onAccent : (appLauncherPanel.isPinned(modelData) ? Theme.textSecondary : Theme.textSecondary)
                                            font.family: Theme.fontFamily
                                            font.pixelSize: Theme.fontSizeCaption * Theme.scale(Screen)
                                            font.italic: !(modelData.comment || modelData.genericName)
                                            opacity: modelData.isClipboard ? 0.8 : modelData.isCommand ? 0.9 : ((modelData.comment || modelData.genericName) ? 1.0 : 0.6)
                                            elide: Text.ElideRight
                                            maximumLineCount: (modelData.isClipboard || modelData.isCommand) ? 2 : 1
                                            wrapMode: (modelData.isClipboard || modelData.isCommand) ? Text.WordWrap : Text.NoWrap
                                            Layout.fillWidth: true
                                            Layout.preferredHeight: (modelData.isClipboard || modelData.isCommand) ? implicitHeight : contentHeight
                                        }
                                    }

                                    Item {
                                        Layout.fillWidth: true
                                    }

                                    Text {
                                        text: modelData.isCalculator ? "content_copy" : "chevron_right"
                                        font.family: "Material Symbols Outlined"
                                        font.pixelSize: Theme.fontSizeBody * Theme.scale(Screen)
                                        color: (hovered || isSelected)
                                            ? Theme.onAccent
                                            : (appLauncherPanel.isPinned(modelData) ? Theme.textPrimary : Theme.textSecondary)
                                        verticalAlignment: Text.AlignVCenter
                                        Layout.rightMargin: 8
                                    }

            
                                    Item { width: 8; height: 1 }
                                }

                                Rectangle {
                                    id: ripple
                                    anchors.fill: parent
                                    color: Theme.onAccent
                                    opacity: 0.0
                                }

                                MouseArea {
                                    id: mouseArea
                                    anchors.fill: parent
                                    hoverEnabled: true
                                    acceptedButtons: Qt.LeftButton | Qt.RightButton
                                    onClicked: {
                
                                        if (pinArea.containsMouse) return;
                                        if (mouse.button === Qt.RightButton) {
                                            appLauncherPanel.togglePin(modelData);
                                            return;
                                        }
                                        ripple.opacity = 0.18;
                                        rippleNumberAnimation.start();
                                        root.selectedIndex = index;
                                        root.activateSelected();
                                    }
                                    cursorShape: Qt.PointingHandCursor
                                    onPressed: ripple.opacity = 0.18
                                    onReleased: ripple.opacity = 0.0
                                }

                                NumberAnimation {
                                    id: rippleNumberAnimation
                                    target: ripple
                                    property: "opacity"
                                    to: 0.0
                                    duration: 320
                                }

                                Rectangle {
                                    anchors.left: parent.left
                                    anchors.right: parent.right
                                    anchors.bottom: parent.bottom
                                    height: 1
                                    color: Theme.outline
                                    opacity: index === appList.count - 1 ? 0 : 0.10
                                }

        
                                Item {
                                    id: pinArea
                                    width: 28; height: 28
                                    z: 100
                                    anchors.right: parent.right
                                    anchors.verticalCenter: parent.verticalCenter

                                    MouseArea {
                                        anchors.fill: parent
                                        preventStealing: true
                                        z: 100
                                        hoverEnabled: true
                                        cursorShape: Qt.PointingHandCursor
                                        acceptedButtons: Qt.LeftButton | Qt.RightButton
                                        propagateComposedEvents: false
                                        onClicked: {
                                            appLauncherPanel.togglePin(modelData);
                                            event.accepted = true;
                                        }
                                    }

                                    Text {
                                        anchors.centerIn: parent
                                        text: "star"
                                        font.family: "Material Symbols Outlined"
                                        font.pixelSize: Theme.fontSizeSmall * Theme.scale(Screen)
                                        color: (parent.MouseArea.containsMouse || hovered || isSelected)
                                            ? Theme.onAccent
                                            : (appLauncherPanel.isPinned(modelData) ? Theme.textPrimary : Theme.textDisabled)
                                        verticalAlignment: Text.AlignVCenter
                                    }
                                }
                            }
                        }
                    }
                }
            }
        }
    }
}<|MERGE_RESOLUTION|>--- conflicted
+++ resolved
@@ -481,69 +481,6 @@
 
         
                 Rectangle {
-<<<<<<< HEAD
-                    id: searchBar
-                    color: Theme.surfaceVariant
-                    radius: 20
-                    height: 48
-                    Layout.fillWidth: true
-                    border.color: searchField.activeFocus ? Theme.accentPrimary : Theme.outline
-                    border.width: searchField.activeFocus ? 2 : 1
-
-                    RowLayout {
-                        anchors.left: parent.left
-                        anchors.right: parent.right
-                        anchors.verticalCenter: parent.verticalCenter
-                        anchors.leftMargin: 14
-                        anchors.rightMargin: 14
-                        spacing: 10
-                        Text {
-                            text: "search"
-                            font.family: "Material Symbols Outlined"
-                            font.pixelSize: Theme.fontSizeHeader
-                            color: searchField.activeFocus ? Theme.accentPrimary : Theme.textSecondary
-                            verticalAlignment: Text.AlignVCenter
-                            Layout.alignment: Qt.AlignVCenter
-                        }
-                        TextField {
-                            id: searchField
-                            placeholderText: "Search apps..."
-                            color: Theme.textPrimary
-                            placeholderTextColor: Theme.textSecondary
-                            background: null
-                            font.family: Theme.fontFamily
-                            font.pixelSize: Theme.fontSizeBody
-                            Layout.fillWidth: true
-                            Layout.alignment: Qt.AlignVCenter
-                            onTextChanged: root.updateFilter()
-                            selectedTextColor: Theme.onAccent
-                            selectionColor: Theme.accentPrimary
-                            padding: 0
-                            verticalAlignment: TextInput.AlignVCenter
-                            leftPadding: 0
-                            rightPadding: 0
-                            topPadding: 0
-                            bottomPadding: 0
-                            font.bold: true
-                            Component.onCompleted: contentItem.cursorColor = Theme.textPrimary
-                            onActiveFocusChanged: contentItem.cursorColor = Theme.textPrimary
-
-                            Keys.onDownPressed: root.selectNext()
-                            Keys.onUpPressed: root.selectPrev()
-                            Keys.onEnterPressed: root.activateSelected()
-                            Keys.onReturnPressed: root.activateSelected()
-                            Keys.onEscapePressed: appLauncherPanel.hidePanel()
-                        }
-                    }
-                    Behavior on border.color {
-                        ColorAnimation {
-                            duration: 120
-                        }
-                    }
-                    Behavior on border.width {
-                        NumberAnimation {
-                            duration: 120
-=======
                     id: previewPanel
                     Layout.preferredWidth: 200
                     Layout.fillHeight: true
@@ -564,7 +501,6 @@
                             asynchronous: true
                             cache: true
                             smooth: true
->>>>>>> 8a6b842e
                         }
                     }
                 }
@@ -699,23 +635,6 @@
                                     }
                                 }
 
-<<<<<<< HEAD
-                            RowLayout {
-                                anchors.fill: parent
-                                anchors.leftMargin: 10
-                                anchors.rightMargin: 10
-                                spacing: 10
-                                Item {
-                                    width: 28
-                                    height: 28
-                                    property bool iconLoaded: !modelData.isCalculator && iconImg.status === Image.Ready && iconImg.source !== "" && iconImg.status !== Image.Error
-                                    IconImage {
-                                        id: iconImg
-                                        anchors.fill: parent
-                                        asynchronous: true
-                                        source: modelData.isCalculator ? "qrc:/icons/calculate.svg" : Quickshell.iconPath(modelData.icon, "application-x-executable")
-                                        visible: modelData.isCalculator || parent.iconLoaded
-=======
                                 RowLayout {
                                     anchors.fill: parent
                                     anchors.leftMargin: 10
@@ -773,7 +692,6 @@
                                             font.pixelSize: Theme.fontSizeHeader * Theme.scale(Screen)
                                             color: Theme.accentPrimary
                                         }
->>>>>>> 8a6b842e
                                     }
 
                                     ColumnLayout {
