# Noctalia

**_quiet by design_**

<p align="center">
  <img src="https://assets.noctalia.dev/noctalia-logo.png" alt="Noctalia Logo" width="124" />
</p>

<p align="center">
  <a href="https://github.com/noctalia-dev/noctalia-shell/commits">
    <img src="https://img.shields.io/github/last-commit/noctalia-dev/noctalia-shell?style=for-the-badge&labelColor=0C0D11&color=A8AEFF&logo=git&logoColor=FFFFFF&label=commit" alt="Last commit" />
  </a>
  <a href="https://github.com/noctalia-dev/noctalia-shell/stargazers">
    <img src="https://img.shields.io/github/stars/noctalia-dev/noctalia-shell?style=for-the-badge&labelColor=0C0D11&color=A8AEFF&logo=github&logoColor=FFFFFF" alt="GitHub stars" />
  </a>
  <a href="https://docs.noctalia.dev">
    <img src="https://img.shields.io/badge/docs-A8AEFF?style=for-the-badge&logo=gitbook&logoColor=FFFFFF&labelColor=0C0D11" alt="Documentation" />
  </a>
  <a href="https://discord.noctalia.dev">
    <img src="https://img.shields.io/badge/discord-A8AEFF?style=for-the-badge&labelColor=0C0D11&logo=discord&logoColor=FFFFFF" alt="Discord" />
  </a>
</p>

---

A beautiful, minimal desktop shell for Wayland that actually gets out of your way. Built on Quickshell with a warm lavender aesthetic that you can easily customize to match your vibe.

## Preview

https://github.com/user-attachments/assets/72c6d6dc-48b0-48a0-bd8b-c7e70990edc4

<details>
<summary>Screenshots</summary>

![Dark 1](/Assets/Screenshots/noctalia-dark-1.png)
![Dark 2](/Assets/Screenshots/noctalia-dark-2.png)
![Dark 3](/Assets/Screenshots/noctalia-dark-3.png)

![Light 1](/Assets/Screenshots/noctalia-light-1.png)
![Light 2](/Assets/Screenshots/noctalia-light-2.png)
![Light 3](/Assets/Screenshots/noctalia-light-3.png)

</details>

---

## Get started

**New to Noctalia?** Check out our [installation guide](https://docs.noctalia.dev/getting-started/installation/) to get started.

**Quick install on Arch:**
```bash
paru -S noctalia-shell
qs -c noctalia-shell
```

<<<<<<< HEAD
If you want the latest development version directly from the git repository, you can use the `noctalia-shell-git` package:

```bash
paru -S noctalia-shell-git
```
This will always pull the most recent commit from the Noctalia repository. Note that it may be less stable than the release version.

</details>

<details>
<summary><strong>Manual Installation</strong></summary>

This method installs the shell to your local user configuration.

Make sure you have Quickshell installed:
```bash
paru -S quickshell-git
```

Download and install Noctalia (latest release):
```bash
mkdir -p ~/.config/quickshell/noctalia-shell && curl -sL https://github.com/noctalia-dev/noctalia-shell/releases/latest/download/noctalia-latest.tar.gz | tar -xz --strip-components=1 -C ~/.config/quickshell/noctalia-shell
```

</details>

#### Nix

<details>
<summary><strong>Nix Installation</strong></summary>

You can add it to your NixOS configuration or flake:

Add this to your `flake.nix`:
```nix
{
  description = "Example Nix flake with Noctalia";

  inputs = {
    nixpkgs.url = "github:nixos/nixpkgs/nixos-unstable";

    quickshell = {
      url = "github:outfoxxed/quickshell";
      inputs.nixpkgs.follows = "nixpkgs";
    };

    noctalia = {
      url = "github:noctalia-dev/noctalia-shell";
      inputs.nixpkgs.follows = "nixpkgs";
      inputs.quickshell.follows = "quickshell";  # Use same quickshell version
    };
  };

  outputs = { self, nixpkgs, noctalia, ... }:
   {
    nixosConfigurations.my-host = nixpkgs.lib.nixosSystem {
      modules = [
        ./configuration.nix
        noctalia.nixosModules.noctalia  # Import Noctalia module here
      ];
    };
  };
}
```

</details>

### Usage
Start the Shell	with: `qs -c noctalia-shell`

`noctalia-shell` offers many IPC calls for your convenience, so you can add them to your favorite keybinds or scripts.

*If you're using the Flake installation on NixOS, replace `qs -c noctalia-shell` with `noctalia-shell`*

*If you're using the manual install (`git clone...` and have it in `~/.config/quickshell/`) you can just use `qs ipc call...`*

| Action                      | Command*                                                       |
| --------------------------- | -------------------------------------------------------------- |
| Start the Shell             | `qs -c noctalia-shell`                                         |
| Toggle Application Launcher | `qs -c noctalia-shell ipc call launcher toggle`                |
| Toggle Side Panel           | `qs -c noctalia-shell ipc call sidePanel toggle`               |
| Open Clipboard History      | `qs -c noctalia-shell ipc call launcher clipboard`             |
| Open Calculator             | `qs -c noctalia-shell ipc call launcher calculator`            |
| Increase Brightness         | `qs -c noctalia-shell ipc call brightness increase`            |
| Decrease Brightness         | `qs -c noctalia-shell ipc call brightness decrease`            |
| Increase Output Volume      | `qs -c noctalia-shell ipc call volume increase`                |
| Decrease Output Volume      | `qs -c noctalia-shell ipc call volume decrease`                |
| Toggle Mute Audio Output    | `qs -c noctalia-shell ipc call volume muteOutput`              |
| Toggle Mute Audio Input     | `qs -c noctalia-shell ipc call volume muteInput`               |
| Toggle Power Panel          | `qs -c noctalia-shell ipc call powerPanel toggle`              |
| Toggle Idle Inhibitor       | `qs -c noctalia-shell ipc call idleInhibitor toggle`           |
| Toggle Settings Window      | `qs -c noctalia-shell ipc call settings toggle`                |
| Toggle Lock Screen          | `qs -c noctalia-shell ipc call lockScreen toggle`              |
| Toggle Notification History | `qs -c noctalia-shell ipc call notifications toggleHistory`    |
| Toggle Notification DND     | `qs -c noctalia-shell ipc call notifications toggleDND`        |
| Change Wallpaper            | `qs -c noctalia-shell ipc call wallpaper set $path $monitor`   |
| Assign a Random Wallpaper   | `qs -c noctalia-shell ipc call wallpaper random`               |
| Toggle Dark Mode            | `qs -c noctalia-shell ipc call darkMode toggle`                |
| Set Dark Mode               | `qs -c noctalia-shell ipc call darkMode setDark`               |
| Set Light Mode              | `qs -c noctalia-shell ipc call darkMode setLight`              |

### Configuration

Access settings through the side panel (top right button) to configure weather, wallpapers, screen recording, audio, network, and theme options.  
Configuration is usually stored in ~/.config/noctalia. 

### Some of my app icons are missing!

The issue is most likely that you did not set up your environment variables properly.
Example environment variables that you can use one of the following:

If you already have an icon theme set for GTK then you can use this one:
- `QT_QPA_PLATFORMTHEME=gtk3`

You can also use Qt6ct to set your icon theme, for that you can use:
- `QT_QPA_PLATFORMTHEME=qt6ct`

If you don't have either of those set then you can just use:
- `QS_ICON_THEME="youricontheme"`

**Any of these environment variables should go into `/etc/environment` (you need to reboot afterwards). For NixOS you can use `environment.variables` or `home.sessionVariables`.**


### Application Launcher

The launcher supports special commands for enhanced functionality:
- `>calc` - Simple mathematical calculations
- `>clip` - Clipboard history management
=======
**Need help?** Join our [Discord community](https://discord.noctalia.dev) or browse the [FAQ](https://docs.noctalia.dev/getting-started/faq/).
>>>>>>> 3d929585

---

## Supported compositors

Currently works with **Niri** and **Hyprland**. Other Wayland compositors need custom workspace logic implementation.

---

## Contributing

We welcome contributions of any size - bug fixes, new features, documentation improvements, or custom themes and configs.

**Get involved:**
- **Found a bug?** [Open an issue](https://github.com/noctalia-dev/noctalia-shell/issues/new)
- **Want to code?** Check out our [development guidelines](https://docs.noctalia.dev/development/guideline)
- **Need help?** Join our [Discord](https://discord.noctalia.dev)


## 💜 Credits

A heartfelt thank you to our incredible community of [**contributors**](https://github.com/noctalia-dev/noctalia-shell/graphs/contributors). We are immensely grateful for your dedicated participation and the constructive feedback you've provided, which continue to shape and improve our project for everyone.

---

## Acknowledgment

Special thanks to the creators of [**Caelestia**](https://github.com/caelestia-dots/shell) and [**DankMaterialShell**](https://github.com/AvengeMedia/DankMaterialShell) for their inspirational designs and clever implementation techniques.

---

#### Donation

While all donations are greatly appreciated, they are completely voluntary.

<a href="https://ko-fi.com/lysec">
  <img src="https://img.shields.io/badge/donate-ko--fi-A8AEFF?style=for-the-badge&logo=kofi&logoColor=FFFFFF&labelColor=0C0D11" alt="Ko-Fi" />
</a>

#### Thank you to everyone who supports the project 💜!
* Gohma
* <a href="https://pika-os.com/" target="_blank">PikaOS</a>
* DiscoCevapi


---

## License

MIT License - see [LICENSE](./LICENSE) for details.<|MERGE_RESOLUTION|>--- conflicted
+++ resolved
@@ -54,138 +54,7 @@
 qs -c noctalia-shell
 ```
 
-<<<<<<< HEAD
-If you want the latest development version directly from the git repository, you can use the `noctalia-shell-git` package:
-
-```bash
-paru -S noctalia-shell-git
-```
-This will always pull the most recent commit from the Noctalia repository. Note that it may be less stable than the release version.
-
-</details>
-
-<details>
-<summary><strong>Manual Installation</strong></summary>
-
-This method installs the shell to your local user configuration.
-
-Make sure you have Quickshell installed:
-```bash
-paru -S quickshell-git
-```
-
-Download and install Noctalia (latest release):
-```bash
-mkdir -p ~/.config/quickshell/noctalia-shell && curl -sL https://github.com/noctalia-dev/noctalia-shell/releases/latest/download/noctalia-latest.tar.gz | tar -xz --strip-components=1 -C ~/.config/quickshell/noctalia-shell
-```
-
-</details>
-
-#### Nix
-
-<details>
-<summary><strong>Nix Installation</strong></summary>
-
-You can add it to your NixOS configuration or flake:
-
-Add this to your `flake.nix`:
-```nix
-{
-  description = "Example Nix flake with Noctalia";
-
-  inputs = {
-    nixpkgs.url = "github:nixos/nixpkgs/nixos-unstable";
-
-    quickshell = {
-      url = "github:outfoxxed/quickshell";
-      inputs.nixpkgs.follows = "nixpkgs";
-    };
-
-    noctalia = {
-      url = "github:noctalia-dev/noctalia-shell";
-      inputs.nixpkgs.follows = "nixpkgs";
-      inputs.quickshell.follows = "quickshell";  # Use same quickshell version
-    };
-  };
-
-  outputs = { self, nixpkgs, noctalia, ... }:
-   {
-    nixosConfigurations.my-host = nixpkgs.lib.nixosSystem {
-      modules = [
-        ./configuration.nix
-        noctalia.nixosModules.noctalia  # Import Noctalia module here
-      ];
-    };
-  };
-}
-```
-
-</details>
-
-### Usage
-Start the Shell	with: `qs -c noctalia-shell`
-
-`noctalia-shell` offers many IPC calls for your convenience, so you can add them to your favorite keybinds or scripts.
-
-*If you're using the Flake installation on NixOS, replace `qs -c noctalia-shell` with `noctalia-shell`*
-
-*If you're using the manual install (`git clone...` and have it in `~/.config/quickshell/`) you can just use `qs ipc call...`*
-
-| Action                      | Command*                                                       |
-| --------------------------- | -------------------------------------------------------------- |
-| Start the Shell             | `qs -c noctalia-shell`                                         |
-| Toggle Application Launcher | `qs -c noctalia-shell ipc call launcher toggle`                |
-| Toggle Side Panel           | `qs -c noctalia-shell ipc call sidePanel toggle`               |
-| Open Clipboard History      | `qs -c noctalia-shell ipc call launcher clipboard`             |
-| Open Calculator             | `qs -c noctalia-shell ipc call launcher calculator`            |
-| Increase Brightness         | `qs -c noctalia-shell ipc call brightness increase`            |
-| Decrease Brightness         | `qs -c noctalia-shell ipc call brightness decrease`            |
-| Increase Output Volume      | `qs -c noctalia-shell ipc call volume increase`                |
-| Decrease Output Volume      | `qs -c noctalia-shell ipc call volume decrease`                |
-| Toggle Mute Audio Output    | `qs -c noctalia-shell ipc call volume muteOutput`              |
-| Toggle Mute Audio Input     | `qs -c noctalia-shell ipc call volume muteInput`               |
-| Toggle Power Panel          | `qs -c noctalia-shell ipc call powerPanel toggle`              |
-| Toggle Idle Inhibitor       | `qs -c noctalia-shell ipc call idleInhibitor toggle`           |
-| Toggle Settings Window      | `qs -c noctalia-shell ipc call settings toggle`                |
-| Toggle Lock Screen          | `qs -c noctalia-shell ipc call lockScreen toggle`              |
-| Toggle Notification History | `qs -c noctalia-shell ipc call notifications toggleHistory`    |
-| Toggle Notification DND     | `qs -c noctalia-shell ipc call notifications toggleDND`        |
-| Change Wallpaper            | `qs -c noctalia-shell ipc call wallpaper set $path $monitor`   |
-| Assign a Random Wallpaper   | `qs -c noctalia-shell ipc call wallpaper random`               |
-| Toggle Dark Mode            | `qs -c noctalia-shell ipc call darkMode toggle`                |
-| Set Dark Mode               | `qs -c noctalia-shell ipc call darkMode setDark`               |
-| Set Light Mode              | `qs -c noctalia-shell ipc call darkMode setLight`              |
-
-### Configuration
-
-Access settings through the side panel (top right button) to configure weather, wallpapers, screen recording, audio, network, and theme options.  
-Configuration is usually stored in ~/.config/noctalia. 
-
-### Some of my app icons are missing!
-
-The issue is most likely that you did not set up your environment variables properly.
-Example environment variables that you can use one of the following:
-
-If you already have an icon theme set for GTK then you can use this one:
-- `QT_QPA_PLATFORMTHEME=gtk3`
-
-You can also use Qt6ct to set your icon theme, for that you can use:
-- `QT_QPA_PLATFORMTHEME=qt6ct`
-
-If you don't have either of those set then you can just use:
-- `QS_ICON_THEME="youricontheme"`
-
-**Any of these environment variables should go into `/etc/environment` (you need to reboot afterwards). For NixOS you can use `environment.variables` or `home.sessionVariables`.**
-
-
-### Application Launcher
-
-The launcher supports special commands for enhanced functionality:
-- `>calc` - Simple mathematical calculations
-- `>clip` - Clipboard history management
-=======
 **Need help?** Join our [Discord community](https://discord.noctalia.dev) or browse the [FAQ](https://docs.noctalia.dev/getting-started/faq/).
->>>>>>> 3d929585
 
 ---
 
