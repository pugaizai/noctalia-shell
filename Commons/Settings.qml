--- conflicted
+++ resolved
@@ -129,151 +129,8 @@
         widgets: JsonObject {
           property list<string> left: ["SystemMonitor", "ActiveWindow", "MediaMini"]
           property list<string> center: ["Workspace"]
-          property list<string> right: ["ScreenRecorderIndicator", "Tray", "NotificationHistory", "WiFi", "Bluetooth", "Battery", "Volume", "Brightness", "Clock", "SidePanelToggle"]
-        }
-<<<<<<< HEAD
-        onLoadFailed: function (error) {
-            if (error.toString().includes("No such file") || error === 2)
-                // File doesn't exist, create it with default values
-                writeAdapter();
-        }
-
-        JsonAdapter {
-            id: adapter
-
-            // bar
-            property JsonObject bar: JsonObject {
-                property string position: "top" // Possible values: "top", "bottom"
-                property bool showActiveWindowIcon: true
-                property bool alwaysShowBatteryPercentage: false
-                property real backgroundOpacity: 1.0
-                property list<string> monitors: []
-
-                // Widget configuration for modular bar system
-                property JsonObject widgets
-                widgets: JsonObject {
-                    property list<string> left: ["SystemMonitor", "ActiveWindow", "MediaMini"]
-                    property list<string> center: ["Workspace"]
-                    property list<string> right: ["ScreenRecorderIndicator", "Tray", "ArchUpdater", "NotificationHistory", "WiFi", "Bluetooth", "Battery", "Volume", "Brightness", "Clock", "SidePanelToggle"]
-                }
-            }
-
-            // general
-            property JsonObject general: JsonObject {
-                property string avatarImage: defaultAvatar
-                property bool dimDesktop: false
-                property bool showScreenCorners: false
-                property real radiusRatio: 1.0
-            }
-
-            // location
-            property JsonObject location: JsonObject {
-                property string name: "Tokyo"
-                property bool useFahrenheit: false
-                property bool reverseDayMonth: false
-                property bool use12HourClock: false
-                property bool showDateWithClock: false
-            }
-
-            // screen recorder
-            property JsonObject screenRecorder: JsonObject {
-                property string directory: "~/Videos"
-                property int frameRate: 60
-                property string audioCodec: "opus"
-                property string videoCodec: "h264"
-                property string quality: "very_high"
-                property string colorRange: "limited"
-                property bool showCursor: true
-                property string audioSource: "default_output"
-                property string videoSource: "portal"
-            }
-
-            // wallpaper
-            property JsonObject wallpaper: JsonObject {
-                property string directory: "/usr/share/wallpapers"
-                property string current: ""
-                property bool isRandom: false
-                property int randomInterval: 300
-                property JsonObject swww
-
-                onDirectoryChanged: WallpaperService.listWallpapers()
-                onIsRandomChanged: WallpaperService.toggleRandomWallpaper()
-                onRandomIntervalChanged: WallpaperService.restartRandomWallpaperTimer()
-
-                swww: JsonObject {
-                    property bool enabled: false
-                    property string resizeMethod: "crop"
-                    property int transitionFps: 60
-                    property string transitionType: "random"
-                    property real transitionDuration: 1.1
-                }
-            }
-
-            // applauncher
-            property JsonObject appLauncher: JsonObject {
-                // When disabled, Launcher hides clipboard command and ignores cliphist
-                property bool enableClipboardHistory: true
-                // Position: center, top_left, top_right, bottom_left, bottom_right
-                property string position: "center"
-                property list<string> pinnedExecs: []
-            }
-
-            // dock
-            property JsonObject dock: JsonObject {
-                property bool autoHide: false
-                property bool exclusive: false
-                property list<string> monitors: []
-            }
-
-            // network
-            property JsonObject network: JsonObject {
-                property bool wifiEnabled: true
-                property bool bluetoothEnabled: true
-            }
-
-            // notifications
-            property JsonObject notifications: JsonObject {
-                property list<string> monitors: []
-            }
-
-            // audio
-            property JsonObject audio: JsonObject {
-                property bool showMiniplayerAlbumArt: false
-                property bool showMiniplayerCava: false
-                property string visualizerType: "linear"
-                property int volumeStep: 5
-                property int cavaFrameRate: 60
-            }
-
-            // ui
-            property JsonObject ui: JsonObject {
-                property string fontDefault: "Roboto" // Default font for all text
-                property string fontFixed: "DejaVu Sans Mono" // Fixed width font for terminal
-                property string fontBillboard: "Inter" // Large bold font for clocks and prominent displays
-
-                // Legacy compatibility
-                property string fontFamily: fontDefault // Keep for backward compatibility
-
-                // Idle inhibitor state
-                property bool idleInhibitorEnabled: false
-            }
-
-            // Scaling (not stored inside JsonObject, or it crashes)
-            property var monitorsScaling: {}
-
-            // brightness
-            property JsonObject brightness: JsonObject {
-                property int brightnessStep: 5
-            }
-
-            property JsonObject colorSchemes: JsonObject {
-                property bool useWallpaperColors: false
-                property string predefinedScheme: ""
-                property bool darkMode: true
-                // External app theming (GTK & Qt)
-                property bool themeApps: false
-            }
-=======
+          property list<string> right: ["ScreenRecorderIndicator", "Tray", "ArchUpdater", "NotificationHistory", "WiFi", "Bluetooth", "Battery", "Volume", "Brightness", "Clock", "SidePanelToggle"]
+        }
       }
 
       // general
@@ -324,7 +181,6 @@
           property int transitionFps: 60
           property string transitionType: "random"
           property real transitionDuration: 1.1
->>>>>>> a7b7c038
         }
       }
 
